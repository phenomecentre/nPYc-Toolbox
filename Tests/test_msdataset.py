--- conflicted
+++ resolved
@@ -1311,14 +1311,6 @@
 
 		self.msData._inferBatches(gapLength=24)
 
-<<<<<<< HEAD
-		correctionBatch = pandas.Series([1., 1., 1., 1., 1., 1., 1., 1., 1., 1., 1., 1., 1., 1., 1., 1., 1.,
-       									 1., 1., 1., 1., 1., 1., 1., 1., 1., 1., 1., 1., 1., 1., 1., 1., 1.,
-       									 1., 1., 1., 1., 1., 1., 1., 1., 1., 1., 1., 1., 3., 3., 3., 3., 3.,
-       									 3., 3., 3., 3., 3., 3., 3., 3., 3., 3., 3., 3., 3., 3., 3., 3., 3.,
-       									 3., 3., 3., 3., 3., 3., 3., 3., 3., 3., 3., 3., 3., 3., 3., 3., 3.,
-       									 3., 3., 3., 3., 3., 3., 3., 3., 3., 3., 3., 3., 1., 1., 1., 1., 1.,
-=======
 		correctionBatch = pandas.Series([numpy.nan, numpy.nan, numpy.nan, numpy.nan, numpy.nan, numpy.nan, numpy.nan, numpy.nan, numpy.nan, numpy.nan, numpy.nan,
 										 numpy.nan, numpy.nan, numpy.nan, numpy.nan, numpy.nan, numpy.nan,
        									 numpy.nan, numpy.nan, numpy.nan, numpy.nan, numpy.nan, numpy.nan, numpy.nan, numpy.nan, numpy.nan, numpy.nan,
@@ -1330,7 +1322,6 @@
        									 numpy.nan, numpy.nan, numpy.nan, numpy.nan, numpy.nan, numpy.nan, numpy.nan, numpy.nan, numpy.nan, numpy.nan,
 										 numpy.nan, numpy.nan, numpy.nan, numpy.nan, numpy.nan, numpy.nan, numpy.nan,
        									 numpy.nan, numpy.nan, numpy.nan, numpy.nan, numpy.nan, numpy.nan, numpy.nan, 3., 3., 3., 3., 3., 1., 1., 1., 1., 1.,
->>>>>>> ce399a26
        									 2., 2., 2., 2., 2., 2., 2., 2., 2.],name='Correction Batch', dtype='float')
 
 		batchNumber = pandas.Series([1, 1, 1, 1, 1, 1, 1, 1, 1, 1, 1, 1, 1, 1, 1, 1, 1, 1, 1, 1, 1, 1,
@@ -1365,17 +1356,6 @@
 	def test_amendbatches(self):
 
 		self.msData._inferBatches()
-<<<<<<< HEAD
-		self.msData.amendBatches(20)
-
-		correctionBatch = pandas.Series([1., 1., 1., 1., 1., 1., 1., 1., 1., 1., 1., 1., 1., 1., 1., 1., 1.,
-        		 						 1., 1., 1., 2., 2., 2., 2., 2., 2., 2., 2., 2., 2., 2., 2., 2., 2.,
-        								 2., 2., 2., 2., 2., 2., 2., 2., 2., 2., 2., 2., 4., 4., 4., 4., 4.,
-        								 4., 4., 4., 4., 4., 4., 4., 4., 4., 4., 4., 4., 4., 4., 4., 4., 4.,
-        								 4., 4., 4., 4., 4., 4., 4., 4., 4., 4., 4., 4., 4., 4., 4., 4., 4.,
-        								 4., 4., 4., 4., 4., 4., 4., 4., 4., 4., 4., 4., 2., 2., 2., 2., 2.,
-        								 3., 3., 3., 3., 3., 3., 3., 3., 3.], name='Correction Batch', dtype='float')
-=======
 		self.msData.amendBatches(54)
 
 		correctionBatch = pandas.Series([numpy.nan, numpy.nan, numpy.nan, numpy.nan, numpy.nan, numpy.nan, numpy.nan, numpy.nan,
@@ -1390,7 +1370,6 @@
 										 numpy.nan, numpy.nan, numpy.nan, numpy.nan, numpy.nan, numpy.nan, numpy.nan, numpy.nan, numpy.nan, numpy.nan,
         								 numpy.nan, numpy.nan, numpy.nan, numpy.nan, numpy.nan, numpy.nan, numpy.nan, 4., 4., 4., 4., 4., 1., 1., 1., 1., 1.,
         								 2., 2., 3., 3., 3., 3., 3., 2., 3.], name='Correction Batch', dtype='float')
->>>>>>> ce399a26
 
 		assert_series_equal(self.msData.sampleMetadata['Correction Batch'], correctionBatch)
 
