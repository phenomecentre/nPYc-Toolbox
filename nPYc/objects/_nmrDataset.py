--- conflicted
+++ resolved
@@ -32,13 +32,9 @@
 	:param str pulseprogram: When loading raw data, only import spectra aquired with *pulseprogram*
 	"""
 
-	__importTypes = ['Bruker'] # Raw data types we understand
-
-<<<<<<< HEAD
+	__importTypes = ['Bruker', 'BI-LISA'] # Raw data types we understand
+
 	def __init__(self, datapath, fileType='Bruker', pulseProgram='noesygppr1d', sop='GenericNMRurine', dataType = 'Bruker', xmlFileName=r'.*?results\.xml$', pdata=1, **kwargs):
-=======
-	def __init__(self, datapath, fileType='Bruker', pulseProgram='noesygppr1d', sop='GenericNMRurine', pdata=1, **kwargs):
->>>>>>> 6d83dc37
 		"""
 		NMRDataset(datapath, fileType='Bruker', sop='GenericNMRurine', pulseprogram='noesygpp1d', **kwargs)
 
@@ -48,6 +44,9 @@
 
 		* Bruker
 			When loading Bruker format raw spectra (1r files), all directores below :file:`datapath` will be scanned for valid raw data, and those matching *pulseprogram* loaded and aligned onto a common scale as defined in *sop*.
+
+		* BI-LISA
+			BI-LISA data can be read from Excel workbooks, the name of the sheet containing the data to be loaded should be passed in the *pulseProgram* argument. Feature descriptors will be loaded from the 'Analytes' sheet, and file names converted back to the `ExperimentName/expno` format from `ExperimentName_EXPNO_expno`.
 
 		:param str fileType: Type of data to be loaded
 		:param str sheetname: Load data from the specifed sheet of the Excel workbook
@@ -116,11 +115,130 @@
 		elif fileType == 'empty':
 			# Lets us build an empty object for testing &c
 			pass
-		else :
+		else:
 			raise NotImplementedError('%s is not a format understood by NMRDataset.' % (fileType))
-
+		
 		# Log init
 		self.Attributes['Log'].append([datetime.now(), '%s instance initiated, with %d samples, %d features, from %s' % (self.__class__.__name__, self.noSamples, self.noFeatures, datapath)])
+
+
+	def _importBILISAData(self, datapath, sheetname):
+		"""
+		find and load all the BILISA format data
+
+		"""
+		##
+		# Load excel sheet
+		##
+		dataT = pandas.read_excel(datapath, sheet_name=sheetname)
+		featureMappings = pandas.read_excel(datapath, sheet_name='Analytes')
+
+		# Extract data
+		self._intensityData = dataT.iloc[:,1:].as_matrix()
+
+		##
+		# Parse feature names into name + unit
+		##
+		varSpec = r"""
+					^
+					(?P<componentName>\w+?)
+					\s
+					in
+					\s
+					(?P<unit>.+)
+					$
+					"""
+		# Get column headers and transpose
+		varParser = re.compile(varSpec, re.VERBOSE)
+		features = dataT.transpose().reset_index()['index']
+		features.drop(0, axis=0, inplace=True)
+
+		# Seperate unit and variable type
+		featureMetadata = features.str.extract(varParser, expand=False)
+		featureMetadata.reset_index(inplace=True)
+		featureMetadata.drop('index', axis=1, inplace=True)
+
+		# Rename Columns
+		featureMetadata = featureMetadata.merge(featureMappings, on=None, left_on='componentName', right_on='Name', how='left')
+		featureMetadata.drop('unit', axis=1, inplace=True)
+		featureMetadata.drop('componentName', axis=1, inplace=True)
+		featureMetadata.rename(columns={'Matrix': 'Component'}, inplace=True)
+		featureMetadata.rename(columns={'Name': 'Feature Name'}, inplace=True)
+
+		self.featureMetadata = featureMetadata
+
+		##
+		# Convert sample IDs back to folder/expno
+		##
+		filenameSpec = r"""
+						^
+						(?P<Rack>\w+?)
+						_EXPNO_
+						(?P<expno>.+)
+						$
+						"""
+		fileNameParser = re.compile(filenameSpec, re.VERBOSE)
+		sampleMetadata = dataT['SampleID'].str.extract(fileNameParser, expand=False)
+		sampleMetadata['Sample File Name'] = sampleMetadata['Rack'].str.cat(sampleMetadata['expno'], sep='/')
+
+		sampleMetadata['expno'] = pandas.to_numeric(sampleMetadata['expno'])
+
+		sampleMetadata['Sample Base Name'] = sampleMetadata['Sample File Name']
+		sampleMetadata['Exclusion Details'] = None
+		sampleMetadata['AssayRole'] = numpy.nan
+		sampleMetadata['SampleType'] = numpy.nan
+		sampleMetadata['Dilution'] = numpy.nan
+		sampleMetadata['Batch'] = numpy.nan
+		sampleMetadata['Correction Batch'] = numpy.nan
+		sampleMetadata['Run Order'] = numpy.nan
+		sampleMetadata['Sampling ID'] = numpy.nan
+		sampleMetadata['Acquired Time'] = numpy.nan
+
+		self.sampleMetadata = sampleMetadata
+
+		self.initialiseMasks()
+
+		self.Attributes['Log'].append([datetime.now(), 'BI-LISA data loaded from %s' % (datapath)])
+
+
+	def _calcBLWP_PWandMerge(self):#,scalePPM, intenData, start, stop, sampleType, filePathList, sf):
+
+		"""
+		calls the baselinePWcalcs function and works out fails and merges the dataframes saves as part of thenmrData object
+		params:
+			Input: nmrData object
+
+		"""
+		self.sampleMetadata['ImportFail'] = False
+		if self.Attributes['pulseProgram'] in ['cpmgpr1d', 'noesygppr1d', 'noesypr1d']:#only for 1D data
+			[rawDataDf, featureMask,  BL_lowRegionFrom, BL_highRegionTo, WP_lowRegionFrom, WP_highRegionTo] = baselinePWcalcs(self._scale,self._intensityData, -0.2, 0.2, None, self.sampleMetadata['File Path'], max(self.sampleMetadata['SF']),self.Attributes['pulseProgram'], self.Attributes['baseline_alpha'], self.Attributes['baseline_threshold'], self.Attributes['baselineLow_regionTo'], self.Attributes['baselineHigh_regionFrom'], self.Attributes['waterPeakCutRegionA'], self.Attributes['waterPeakCutRegionB'], self.Attributes['LWpeakRange'][0], self.Attributes['LWpeakRange'][1], self.featureMask)
+
+#			stick these in as attributes
+			self.Attributes['BL_lowRegionFrom']= BL_lowRegionFrom
+			self.Attributes['BL_highRegionTo']= BL_highRegionTo
+			self.Attributes['WP_lowRegionFrom']= WP_lowRegionFrom
+			self.Attributes['WP_highRegionTo']= WP_highRegionTo
+
+#			 merge
+			self.sampleMetadata = pandas.merge(self.sampleMetadata, rawDataDf, on='File Path', how='left', sort=False)
+
+			#create new column and mark as failed
+			self.sampleMetadata['overallFail'] = True
+			for i in range (len(self.sampleMetadata)):
+				if self.sampleMetadata.ImportFail[i] ==False and self.sampleMetadata.loc[i, 'Line Width (Hz)'] >0 and self.sampleMetadata.loc[i, 'Line Width (Hz)']<self.Attributes['PWFailThreshold'] and self.sampleMetadata.BL_low_outliersFailArea[i] == False and self.sampleMetadata.BL_low_outliersFailNeg[i] == False and self.sampleMetadata.BL_high_outliersFailArea[i] == False and self.sampleMetadata.BL_high_outliersFailNeg[i] == False and self.sampleMetadata.WP_low_outliersFailArea[i] == False and self.sampleMetadata.WP_low_outliersFailNeg[i] == False and self.sampleMetadata.WP_high_outliersFailArea[i] == False and self.sampleMetadata.WP_high_outliersFailNeg[i] == False and self.sampleMetadata.calibrPass[i] == True:
+					self.sampleMetadata.loc[i,('overallFail')] = False
+				else:
+					self.sampleMetadata.loc[i,('overallFail')] = True
+			self.Attributes['Log'].append([datetime.now(), 'data merged Total samples %s, Failed samples %s' % (str(len(self.sampleMetadata)), str(len(self.sampleMetadata[self.sampleMetadata.overallFail ==True])))])
+		else:
+			self.Attributes['Log'].append([datetime.now(), 'Total samples %s', 'Failed samples %s' % (str(len(self.sampleMetadata)),(str(len(self.sampleMetadata[self.sampleMetadata.ImportFail ==False]))))])
+
+		self.sampleMetadata['exceed90critical'] = False#create new df column
+		for i in range (len(self.sampleMetadata)):
+			if self.sampleMetadata.BL_low_outliersFailArea[i] == False and self.sampleMetadata.BL_low_outliersFailNeg[i] == False and self.sampleMetadata.BL_high_outliersFailArea[i] == False and self.sampleMetadata.BL_high_outliersFailNeg[i] == False and self.sampleMetadata.WP_low_outliersFailArea[i] == False and self.sampleMetadata.WP_low_outliersFailNeg[i] == False and self.sampleMetadata.WP_high_outliersFailArea[i] == False and self.sampleMetadata.WP_high_outliersFailNeg[i] == False:
+				self.sampleMetadata.loc[i,('exceed90critical')] = False
+			else:
+				self.sampleMetadata.loc[i,('exceed90critical')] = True
 
 
 	def addSampleInfo(self, descriptionFormat=None, filePath=None, filenameSpec=None, **kwargs):
@@ -299,12 +417,8 @@
 			assayRoles,
 			', '.join("{!s}={!r}".format(key,val) for (key,val) in kwargs.items()))])
 
-<<<<<<< HEAD
 
 	def _exportISATAB(self, destinationPath, detailsDict):
-=======
-	def _exportISATAB(self, destinationPath, escapeDelimiters=False):
->>>>>>> 6d83dc37
 		"""
 		Export the dataset's metadata to the directory *destinationPath* as ISATAB
 		detailsDict should have the format:
@@ -496,57 +610,6 @@
 
 
 
-	def _nmrQCChecks(self):
-		"""
-
-		Apply the quality control checks to the current dataset and apply the sampleMetadata dataframe.
-
-		:return None:
-		"""
-		# Chemical shift calibration check
-		bounds = numpy.std(self.sampleMetadata['Delta PPM']) * 3
-		meanVal = numpy.mean(self.sampleMetadata['Delta PPM'])
-		# QC metrics - keep the simple one here but we can remove for latter to feature summary
-		self.sampleMetadata['CalibrationFail'] = ~numpy.logical_and(
-			(self.sampleMetadata['Delta PPM'] > meanVal - bounds),
-			(self.sampleMetadata['Delta PPM'] < meanVal + bounds))
-
-		if 'PWFailThreshold' in self.Attributes.keys():
-			# LineWidth quality check
-			self.sampleMetadata['LineWidthFail'] = self.sampleMetadata['Line Width (Hz)'] >= self.Attributes[
-				'PWFailThreshold']
-
-		if 'baselineCheckRegion' in self.Attributes.keys():
-			# Baseline check
-			# Read attributes to derive regions
-			ppmBaselineLow = tuple(self.Attributes['baselineCheckRegion'][0])
-			ppmBaselineHigh = tuple(self.Attributes['baselineCheckRegion'][1])
-
-			# Obtain the spectral regions - add sample Mask filter??here
-			specsLowBaselineRegion = self.getFeatures(ppmBaselineLow)[1]
-			specsHighBaselineRegion = self.getFeatures(ppmBaselineHigh)[1]
-
-			isOutlierBaselineLow = qcCheckBaseline(specsLowBaselineRegion, self.Attributes['baseline_alpha'])
-			isOutlierBaselineHigh = qcCheckBaseline(specsHighBaselineRegion, self.Attributes['baseline_alpha'])
-
-			self.sampleMetadata['BaselineFail'] = isOutlierBaselineHigh | isOutlierBaselineLow
-
-		if 'waterPeakCheckRegion' in self.Attributes.keys():
-			# Water peak check
-			ppmWaterLow = tuple(self.Attributes['waterPeakCheckRegion'][0])
-			ppmWaterHigh = tuple(self.Attributes['waterPeakCheckRegion'][1])
-
-			# Obtain the spectral regions - add sample Mask filter??here
-			specsLowWaterPeakRegion = self.getFeatures(ppmWaterLow)[1]
-			specsHighWaterPeakRegion = self.getFeatures(ppmWaterHigh)[1]
-
-			isOutlierWaterPeakLow = qcCheckWaterPeak(specsLowWaterPeakRegion, self.Attributes['baseline_alpha'])
-			isOutlierWaterPeakHigh = qcCheckWaterPeak(specsHighWaterPeakRegion, self.Attributes['baseline_alpha'])
-
-			self.sampleMetadata['WaterPeakFail'] = isOutlierWaterPeakLow | isOutlierWaterPeakHigh
-
-		return None
-
 def main():
 	pass
 
