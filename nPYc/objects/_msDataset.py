"""
Module to encompass various tools for the manipulation of feature-extracted MS data sets.
"""

import scipy
import os
import inspect
import numpy
import pandas
import re
import warnings
import numbers
from datetime import datetime
import logging
import copy
import networkx
from .._toolboxPath import toolboxPath
from ._dataset import Dataset
from ..utilities import rsd
from ..utilities._internal import _vcorrcoef
from ..utilities._getMetadataFromWatersRaw import getSampleMetadataFromWatersRawFiles
from ..enumerations import VariableType, DatasetLevel, AssayRole, SampleType
from ..utilities import removeTrailingColumnNumbering
from ..utilities._filters import blankFilter
from ..utilities.normalisation._normaliserABC import Normaliser


class MSDataset(Dataset):
	"""
	MSDataset(datapath, fileType='QI', sop='GenericMS', **kwargs)

	:py:class:`MSDataset` extends :py:class:`Dataset` to represent both peak-picked LC- or DI-MS datasets (discrete variables), and Continuum mode (spectral) DI-MS datasets.

	Objects can be initialised from a variety of common data formats, currently peak-picked data from Progenesis QI or XCMS, and targeted Biocrates datasets.

	* Progenesis QI
		QI import operates on csv files exported *via* the 'Export Compound Measurements' menu option in QI. Import requires the presence of both normalised and raw datasets, but will only import the raw meaturenents.

	* XCMS
		XCMS import operates on csv files, by default it expects 14 column of feature parameters, but this can be overriden with the ``noFeatureParams=`` keyword argument.

	* Biocrates
		Operates on spreadsheets exported from Biocrates MetIDQ. By default loads data from the sheet named 'Data Export', this may be overridden with the ``sheetName=`` argument, If the number of sample metadata columns differes from the default, this can be overridden with the ``noSampleParams=`` argument.
	"""

	def __init__(self, datapath, fileType='xcms', sop='GenericMS', **kwargs):
		"""
		Basic initialisation.
		"""

		super().__init__(sop=sop, **kwargs)
		self.corrExclusions = None
		self._correlationToDilution = numpy.array(None)
		try:
			self.Attributes['artifactualFilter'] = (self.Attributes['artifactualFilter'] == 'True')
		except:
			pass
		self._tempArtifactualLinkageMatrix = pandas.DataFrame(None)
		self._artifactualLinkageMatrix = pandas.DataFrame(None)
		self.Attributes['Raw Data Path'] = None
		self.Attributes['Feature Names'] = 'Feature Name'
		self.filePath, fileName = os.path.split(datapath)
		self.fileName, fileExtension = os.path.splitext(fileName)

		self.name = self.fileName

		# Load the QI output file
		fileType = fileType.lower()
		if fileType == 'qi':
			self._loadQIDataset(datapath)
			self.Attributes['FeatureExtractionSoftware'] = 'Progenesis QI'
			self.VariableType = VariableType.Discrete
		elif fileType == 'csv export':
			raise NotImplementedError
		elif fileType == 'xcms':
			self._loadXCMSDataset(datapath, **kwargs)
			self.Attributes['FeatureExtractionSoftware'] = 'XCMS'
			self.VariableType = VariableType.Discrete
		elif fileType == 'biocrates':
			self._loadBiocratesDataset(datapath, **kwargs)
			self.Attributes['FeatureExtractionSoftware'] = 'Biocrates'
			self.VariableType = VariableType.Discrete
		elif fileType == 'metaboscape':
			self._loadMetaboscapeDataset(datapath, **kwargs)
			self.Attributes['FeatureExtractionSoftware'] = 'Metaboscape'
			self.VariableType = VariableType.Discrete
		elif fileType == 'empty':
			# Lets us build an empty object for testing &c
			pass
		else:
			raise NotImplementedError

		self.Attributes['Log'].append([datetime.now(), '%s instance inited, with %d samples, %d features, from \%s\'' % (self.__class__.__name__, self.noSamples, self.noFeatures, datapath)])

	# When making a deepcopy, all artifactual linkage are reset
	def __deepcopy__(self, memo):
		cls = self.__class__
		result = cls.__new__(cls)
		memo[id(self)] = result
		for k, v in self.__dict__.items():
			# Check for pandas dataframe, and use the
			if isinstance(v, pandas.DataFrame):
				setattr(result, k, v.copy())
			else:
				setattr(result, k, copy.deepcopy(v, memo))
		result._tempArtifactualLinkageMatrix = pandas.DataFrame(None)
		result._artifactualLinkageMatrix = pandas.DataFrame(None)

		return(result)


	# Lazily calculate expensive operations
	@property
	def correlationToDilution(self):
		"""
		Returns the correlation of features to dilution as calculated on samples marked as 'Dilution Series' in :py:attr:`~Dataset.sampleMetadata`, with dilution expressed in 'Dilution'.

		:return: Vector of feature correlations to dilution
		:rtype: numpy.ndarray
		"""
		if self.corrExclusions is None:
			self.corrExclusions = copy.deepcopy(self.sampleMask)
			self.__corrExclusions = copy.deepcopy(self.corrExclusions)

		if not self._correlationToDilution.any():

			self._correlationToDilution = self.__correlateToDilution(method=self.Attributes['corrMethod'], exclusions=self.corrExclusions)

			self.__corrMethod = self.Attributes['corrMethod']
			self.__corrExclusions = self.corrExclusions

		elif (self.__corrMethod != self.Attributes['corrMethod']) | (numpy.array_equal(self.__corrExclusions, self.corrExclusions) == False):

			self._correlationToDilution = self.__correlateToDilution(method=self.Attributes['corrMethod'], exclusions=self.corrExclusions)

			self.__corrMethod = self.Attributes['corrMethod']
			self.__corrExclusions = copy.deepcopy(self.corrExclusions)

		return self._correlationToDilution


	@correlationToDilution.deleter
	def correlationToDilution(self):
		self._correlationToDilution = numpy.array(None)


	@property
	def artifactualLinkageMatrix(self):
		"""Gets overlapping artifactual features."""
		if self._artifactualLinkageMatrix.empty:
			self._artifactualLinkageMatrix = self.__generateArtifactualLinkageMatrix()

		return self._artifactualLinkageMatrix


	@artifactualLinkageMatrix.deleter
	def artifactualLinkageMatrix(self):
		self._artifactualLinkageMatrix = pandas.DataFrame(None)
		self._tempArtifactualLinkageMatrix = pandas.DataFrame(None)


	@property
	def rsdSP(self):
		"""
		Returns percentage :term:`relative standard deviations<RSD>` for each feature in the dataset, calculated on samples with the Assay Role :py:attr:`~nPYc.enumerations.AssayRole.PrecisionReference` and Sample Type :py:attr:`~nPYc.enumerations.SampleType.StudyPool` in :py:attr:`~Dataset.sampleMetadata`.

		:return: Vector of feature RSDs
		:rtype: numpy.ndarray
		"""
		# Check we have Study Reference samples defined
		if not ('AssayRole' in self.sampleMetadata.keys() or 'SampleType' in self.sampleMetadata.keys()):
			raise ValueError('Assay Roles and Sample Types must be defined to calculate RSDs.')
		if not sum(self.sampleMetadata['AssayRole'].values == AssayRole.PrecisionReference) > 1:
			raise ValueError('More than one precision reference is required to calculate RSDs.')

		mask = numpy.logical_and(self.sampleMetadata['AssayRole'].values == AssayRole.PrecisionReference,
								 self.sampleMetadata['SampleType'].values == SampleType.StudyPool)

		return rsd(self._intensityData[mask & self.sampleMask])


	def applyMasks(self):
		"""
		Permanently delete elements masked (those set to ``False``) in :py:attr:`~Dataset.sampleMask` and :py:attr:`~Dataset.featureMask`, from :py:attr:`~Dataset.featureMetadata`, :py:attr:`~Dataset.sampleMetadata`, and :py:attr:`~Dataset.intensityData`.

		Resets feature linkage matrix and feature correlations.
		"""
		changeFeature = sum(self.featureMask==False) != 0					# True if featuresMask has a feature set to False

		if changeFeature:
			if hasattr(self, 'fit'):
				self.fit = self.fit[:, self.featureMask]

		# if a change is made to the features, the whole artifactualLinkageMatrix must be updated (feature IDs change), else only correlation calculation
		super().applyMasks()																			# applyMasks
		if self.Attributes['artifactualFilter'] == True:
			if not self._artifactualLinkageMatrix.empty:
				if changeFeature:
					self._artifactualLinkageMatrix = self.__generateArtifactualLinkageMatrix()								# change features, recalculate all
				else:
					self._artifactualLinkageMatrix = self.__generateArtifactualLinkageMatrix(corrOnly=True)		# change samples, recalculate correlation only
		# Reset correlations
		del(self.correlationToDilution)


	def updateMasks(self, filterSamples=True, filterFeatures=True, sampleTypes=[SampleType.StudySample, SampleType.StudyPool], assayRoles=[AssayRole.Assay, AssayRole.PrecisionReference], correlationThreshold=None, rsdThreshold=None, varianceRatio=None, withArtifactualFiltering=None, deltaMzArtifactual=None, overlapThresholdArtifactual=None, corrThresholdArtifactual=None, blankThreshold=None, **kwargs):
		"""
		Update :py:attr:`~Dataset.sampleMask` and :py:attr:`~Dataset.featureMask` according to QC parameters.

		:py:meth:`updateMasks` sets :py:attr:`~Dataset.sampleMask` or :py:attr:`~Dataset.featureMask` to ``False`` for those items failing analytical criteria.

		.. note:: To avoid reintroducing items manually excluded, this method only ever sets items to ``False``, therefore if you wish to move from more stringent criteria to a less stringent set, you will need to reset the mask to all ``True`` using :py:meth:`~Dataset.initialiseMasks`.

		:param bool filterSamples: If ``False`` don't modify sampleMask
		:param bool filterFeatures: If ``False`` don't modify featureMask
		:param sampleTypes: List of types of samples to retain
		:type sampleTypes: SampleType
		:param assayRoles: List of assays roles to retain
		:type assayRoles: AssayRole
		:param correlationThreshold: Mask features with a correlation below this value. If ``None``, use the value from *Attributes['corrThreshold']*
		:type correlationThreshold: None or float
		:param rsdThreshold: Mask features with a RSD below this value. If ``None``, use the value from *Attributes['rsdThreshold']*
		:type rsdThreshold: None or float
		:param varianceRatio: Mask features where the RSD measured in study samples is below that measured in study reference samples multiplied by *varianceRatio*
		:type varianceRatio: None or float
		:param withArtifactualFiltering: If ``None`` use the value from ``Attributes['artifactualFilter']``. If ``False`` doesn't apply artifactual filtering. If ``Attributes['artifactualFilter']`` is set to ``False`` artifactual filtering will not take place even if ``withArtifactualFiltering`` is set to ``True``.
		:type withArtifactualFiltering: None or bool
		:param deltaMzArtifactual: Maximum allowed m/z distance between two grouped features. If ``None``, use the value from *Attributes['deltaMzArtifactual']*
		:type deltaMzArtifactual: None or float
		:param overlapThresholdArtifactual: Minimum peak overlap between two grouped features. If ``None``, use the value from *Attributes['overlapThresholdArtifactual']*
		:type overlapThresholdArtifactual: None or float
		:param corrThresholdArtifactual: Minimum correlation between two grouped features. If ``None``, use the value from *Attributes['corrThresholdArtifactual']*
		:type corrThresholdArtifactual: None or float
		:param blankThreshold: Mask features thats median intesity falls below *blankThreshold x the level in the blank*. If ``False`` do not filter, if ``None`` use the cutoff from *Attributes['blankThreshold']*, otherwise us the cutoff scaling factor provided
		:type blankThreshold: None, False, or float
		"""

		if rsdThreshold is None:
			rsdThreshold = self.Attributes['rsdThreshold']
		if not isinstance(rsdThreshold, numbers.Number):
			raise TypeError('rsdThreshold must be a number, %s provided' % (type(rsdThreshold)))
		elif rsdThreshold <= 0:
			raise ValueError('rsdThreshold must be a positive value, %f provided' % (rsdThreshold))

		if correlationThreshold is None:
			correlationThreshold = self.Attributes['corrThreshold']
		if not isinstance(correlationThreshold, numbers.Number):
			raise TypeError('correlationThreshold must be a number in the range -1 to 1, %s provided' % (type(correlationThreshold)))
		elif (correlationThreshold < -1) or (correlationThreshold > 1):
			raise ValueError('correlationThreshold must be a number in the range -1 to 1, %f provided' % (correlationThreshold))

		if varianceRatio is None:
			varianceRatio = self.Attributes['varianceRatio']
		if not isinstance(varianceRatio, numbers.Number):
			raise TypeError('varianceRatio must be a number, %s provided' % (type(varianceRatio)))

		if withArtifactualFiltering is not None:
			if not isinstance(withArtifactualFiltering, bool):
				raise TypeError('withArtifactualFiltering must be a bool, %s provided' % (type(withArtifactualFiltering)))
		if withArtifactualFiltering is None:
			withArtifactualFiltering = self.Attributes['artifactualFilter']
		# if self.Attributes['artifactualFilter'] is False, can't/shouldn't apply it. However if self.Attributes['artifactualFilter'] is True, the user can have the choice to not apply it (withArtifactualFilering=False).
		if (withArtifactualFiltering is True) & (self.Attributes['artifactualFilter'] is False):
			warnings.warn("Warning: Attributes['artifactualFilter'] set to \'False\', artifactual filtering cannot be applied.")
			withArtifactualFiltering = False

		if deltaMzArtifactual is not None:
			if not isinstance(deltaMzArtifactual, numbers.Number):
				raise TypeError('deltaMzArtifactual must be a number , %s provided' % (type(deltaMzArtifactual)))
			self.Attributes['deltaMzArtifactual'] = deltaMzArtifactual

		if corrThresholdArtifactual is not None:
			if not isinstance(corrThresholdArtifactual, numbers.Number):
				raise TypeError('corrThresholdArtifactual must be a number in the range 0 to 1, %s provided' % (type(corrThresholdArtifactual)))
			elif (corrThresholdArtifactual < 0) or (corrThresholdArtifactual > 1):
				raise ValueError('corrThresholdArtifactual must be a number in the range 0 to 1, %f provided' % (corrThresholdArtifactual))
			self.Attributes['corrThresholdArtifactual'] = corrThresholdArtifactual

		if overlapThresholdArtifactual is not None:
			if not isinstance(overlapThresholdArtifactual, numbers.Number):
				raise TypeError('overlapThresholdArtifactual must be a number , %s provided' % (type(overlapThresholdArtifactual)))
			self.Attributes['overlapThresholdArtifactual'] = overlapThresholdArtifactual

		if filterFeatures:

			blankMask = blankFilter(self, threshold=blankThreshold)

			# Calculate RSD in SP samples and SS
			mask = numpy.logical_and(self.sampleMetadata['AssayRole'].values == AssayRole.Assay,
									 self.sampleMetadata['SampleType'].values == SampleType.StudySample)

			mask = numpy.logical_and(mask,
									 self.sampleMask)

			rsdSS = rsd(self._intensityData[mask, :])

			featureMask = (self.correlationToDilution >= correlationThreshold) & (self.rsdSP <= rsdThreshold) & ((self.rsdSP * varianceRatio) <= rsdSS) & self.featureMask

			featureMask = numpy.logical_and(featureMask, blankMask)

			# Artifactual filtering
			if withArtifactualFiltering:
				if (deltaMzArtifactual is not None) | (corrThresholdArtifactual is not None) | (overlapThresholdArtifactual is not None):
					# Linkage update
					self.updateArtifactualLinkageMatrix()
				featureMask = self.artifactualFilter(featMask=featureMask)

			self.featureMask = featureMask

		# Sample Exclusions
		if filterSamples:

			super().updateMasks(filterSamples=True,
								filterFeatures=False,
								sampleTypes=sampleTypes,
								assayRoles=assayRoles,
								**kwargs)

		self.Attributes['Log'].append([datetime.now(), "Dataset filtered with: filterSamples=%s, filterFeatures=%s, sampleTypes=%s, assayRoles=%s, correlationThreshold=%s, rsdThreshold=%s, varianceRatio=%s, %s." % (
																																							filterSamples,
																																							filterFeatures,
																																							sampleTypes,
																																							assayRoles,
																																							correlationThreshold,
																																							rsdThreshold,
																																							varianceRatio,
																																							', '.join("{!s}={!r}".format(key,val) for (key,val) in kwargs.items()))])


	def addSampleInfo(self, descriptionFormat=None, filePath=None, filenameSpec=None, **kwargs):
		"""
		Load additional metadata and map it in to the :py:attr:`~Dataset.sampleMetadata` table.

		Possible options:

		* **'NPC LIMS'** NPC LIMS files mapping files names of raw analytical data to sample IDs
		* **'NPC Subject Info'** Map subject metadata from a NPC sample manifest file (format defined in 'PCSOP.082')
		* **'Raw Data'** Extract analytical parameters from raw data files
		* **'ISATAB'** ISATAB study designs
		* **'Filenames'** Parses sample information out of the filenames, based on the named capture groups in the regex passed in *filenamespec*
		* **'Basic CSV'** Joins the :py:attr:`sampleMetadata` table with the data in the ``csv`` file at *filePath=*, matching on the 'Sample File Name' column in both.
		* **'Batches'** Interpolate batch numbers for samples between those with defined batch numbers based on sample acquisitions times

		:param str descriptionFormat: Format of metadata to be added
		:param str filePath: Path to the additional data to be added
		:param filenameSpec: Only used if *descriptionFormat* is 'Filenames'. A regular expression that extracts sample-type information into the following named capture groups: 'fileName', 'baseName', 'study', 'chromatography' 'ionisation', 'instrument', 'groupingKind' 'groupingNo', 'injectionKind', 'injectionNo', 'reference', 'exclusion' 'reruns', 'extraInjections', 'exclusion2'. if ``None`` is passed, use the *filenameSpec* key in *Attributes*, loaded from the SOP json
		:type filenameSpec: None or str
		:raises NotImplementedError: if the descriptionFormat is not understood
		"""

		if descriptionFormat == 'Filenames':
			if filenameSpec is None: # Use spec from SOP
				filenameSpec = self.Attributes['filenameSpec']
			self._getSampleMetadataFromFilename(filenameSpec)
		elif descriptionFormat == 'Batches':
			self._fillBatches()
		else:
			super().addSampleInfo(descriptionFormat=descriptionFormat, filePath=filePath, filenameSpec=filenameSpec, **kwargs)


	def _loadQIDataset(self, path):

		# Get index positions for QIs data blocks
		dataT = pandas.read_csv(path, index_col=0, header=[0], nrows=1)
		startIndex = dataT.columns.get_loc("Normalised abundance")
		endIndex = dataT.columns.get_loc("Raw abundance")

		dataSize = endIndex - startIndex

		# Now read for real
		dataT = pandas.read_csv(path, header=2)
		values = dataT.iloc[:,endIndex+1:endIndex+dataSize+1]
		self._intensityData = values.values.transpose()

		# Get the sample names as the only metadata we have
		sampleMetadata = dict()
		sampleMetadata['Sample File Name'] = [name[:-2] for name in list(values.columns.values)]

		# Peak info
		featureMetadata = dict()
		featureMetadata['Feature Name'] = dataT['Compound'].values
		featureMetadata['m/z'] = dataT['m/z'].values
		featureMetadata['Retention Time'] = dataT['Retention time (min)'].values
		featureMetadata['Peak Width'] = dataT['Chromatographic peak width (min)'].values
		featureMetadata['Isotope Distribution'] = dataT['Isotope Distribution'].values
		featureMetadata['Adducts'] = dataT['Adducts'].values

		self.featureMetadata = pandas.DataFrame(numpy.vstack([featureMetadata[c] for c in featureMetadata.keys()]).T, columns=featureMetadata.keys())
		# keep the default empty sampleMetadata (column names) and fill it
		for c in sampleMetadata.keys():
			self.sampleMetadata[c] = sampleMetadata[c]

		self.featureMetadata['Peak Width'] = self.featureMetadata['Peak Width'].astype(float)
		self.featureMetadata['Retention Time'] = self.featureMetadata['Retention Time'].astype(float)
		self.featureMetadata['m/z'] = self.featureMetadata['m/z'].astype(float)

		self.initialiseMasks()

		self.sampleMetadata['AssayRole'] = AssayRole.Assay
		self.sampleMetadata['SampleType'] = SampleType.StudySample
		self.sampleMetadata['Dilution'] = 100
		self.sampleMetadata['Metadata Available'] = False

		self.Attributes['Log'].append([datetime.now(), 'Progenesis QI dataset loaded from %s' % (path)])


	def _loadXCMSDataset(self, path, noFeatureParams=14):

		# Import into dataframe
		dataT = pandas.read_csv(path, index_col=False)

		# Find start of data
		startIndex = noFeatureParams
		endIndex = len(dataT.columns)

		dataSize = endIndex - startIndex

		# Now read for real
		values = dataT.iloc[:,startIndex:]
		self._intensityData = values.values.transpose()

		# Get the sample names as the only metadata we have
		sampleMetadata = dict()
		sampleMetadata['Sample File Name'] = [name for name in list(values.columns.values)]

		# Peak info
		featureMetadata = dict()

		# for when peakTable methods is used directly instead of diffreport
		# If no feature name is present, assume peakTable was used to derive the dataset and adjust accordingly
		# If the try fails,
		if 'name' not in dataT.columns:
			try:
				# build feature name by combination of rt and m/z
				feature_names = [str(round(row['rt'], 2)) + '_' + str(round(row['mz'], 4)) + 'm/z' for idx,row in dataT.iterrows()]
				# insert feature name
				dataT.insert(0, 'name', feature_names)
				# rename mz to mzmed like in diffreport
				dataT.rename(columns={'mz': 'mzmed', 'rt': 'rtmed'}, inplace=True)
			except:
				raise ValueError('XCMS data frame should be obtained with either peakTable or diffreport methods')

		featureMetadata['Feature Name'] = dataT['name'].values
		featureMetadata['m/z'] = dataT['mzmed'].values
		featureMetadata['Retention Time'] = dataT['rtmed'].values
		featureMetadata['m/z - Minimum'] = dataT['mzmin'].values
		featureMetadata['m/z - Maximum'] = dataT['mzmax'].values
		featureMetadata['Retention Time - Minimum'] = dataT['rtmin'].values
		featureMetadata['Retention Time - Maximum'] = dataT['rtmax'].values

		self.featureMetadata = pandas.DataFrame(numpy.vstack([featureMetadata[c] for c in featureMetadata.keys()]).T, columns=featureMetadata.keys())
		self.sampleMetadata = pandas.DataFrame(numpy.concatenate([sampleMetadata[c] for c in sampleMetadata.keys()], axis=0), columns=sampleMetadata.keys())

		# Put Feature Names first
		name = self.featureMetadata['Feature Name']
		self.featureMetadata.drop(labels=['Feature Name'], axis=1, inplace=True)
		self.featureMetadata.insert(0, 'Feature Name', name)

		self.featureMetadata['Retention Time'] = self.featureMetadata['Retention Time'].astype(float) / 60.0
		self.featureMetadata['m/z'] = self.featureMetadata['m/z'].astype(float)

		self.sampleMetadata['AssayRole'] = AssayRole.Assay
		self.sampleMetadata['SampleType'] = SampleType.StudySample
		self.sampleMetadata['Dilution'] = 100
		self.sampleMetadata['Metadata Available'] = False

		fileNameAndExtension = self.sampleMetadata['Sample File Name'].apply(os.path.splitext)
		self.sampleMetadata['Sample File Name'] = [x[0] for x in fileNameAndExtension]

		self.initialiseMasks()

		self.Attributes['Log'].append([datetime.now(), 'XCMS dataset loaded from %s' % (path)])


	def _loadBiocratesDataset(self, path, noSampleParams=15, sheetName='Data Export'):

		# Read in data
		dataT = pandas.read_excel(path, sheet_name=sheetName, skiprows=[0])

		##
		# Intensity matrix
		##
		# Find start of data
		endIndex = len(dataT.index)

		# Now read  intensities
		self._intensityData = dataT.iloc[2:endIndex,noSampleParams+1:].values

		##
		# Feature info
		##
		featureMetadata = dict()
		featureMetadata['Feature Name'] = list(dataT.columns.values)[noSampleParams+1:]
		featureMetadata['Class'] = list(dataT.iloc[0,noSampleParams+1:].values)
		featureMetadata['LOD (μM)'] = list(dataT.iloc[1,noSampleParams+1:].values)

		self.featureMetadata = pandas.DataFrame(numpy.vstack([featureMetadata[c] for c in featureMetadata.keys()]).T, columns=featureMetadata.keys())
		self.featureMetadata['LOD (μM)'] = pandas.to_numeric(self.featureMetadata['LOD (μM)'])
		##
		# Sample info
		##
		self.sampleMetadata = pandas.read_excel(path, sheet_name=sheetName, skiprows=[0, 2,3], usecols=noSampleParams)

		# If there are multiple 'LOD (calc.) ' strings we have several sheets concatenated.
		sampleMask = self.sampleMetadata['Measurement Time'].str.match('LOD \(calc\.\).+').values

		# Take the highest overall LOD
		newLOD = numpy.amax(self._intensityData[sampleMask, :], axis=0)
		self.featureMetadata.loc[self.featureMetadata['LOD (μM)'].values < newLOD, 'LOD (μM)'] = newLOD[self.featureMetadata['LOD (μM)'].values < newLOD]
		self.featureMetadata['LOD (μM)'] = pandas.to_numeric(self.featureMetadata['LOD (μM)'])
		# Delete data
		self._intensityData = self._intensityData[sampleMask == False, :]

		# Delete sample data
		self.sampleMetadata = self.sampleMetadata[sampleMask == False]
		self.sampleMetadata.reset_index(drop=True, inplace=True)

		self.sampleMetadata['Collection Date'] = pandas.to_datetime(self.sampleMetadata['Collection Date'])
		self.sampleMetadata['Measurement Time'] = pandas.to_datetime(self.sampleMetadata['Measurement Time'])
		self.sampleMetadata['Sample Bar Code'] = self.sampleMetadata['Sample Bar Code'].astype(int)
		self.sampleMetadata['Well Position'] = self.sampleMetadata['Well Position'].astype(int)
		self.sampleMetadata['Run Number'] = self.sampleMetadata['Run Number'].astype(int)
		self.sampleMetadata['Acquired Time'] = self.sampleMetadata['Measurement Time'].astype(datetime)

		# Rename sample IDs
		ids = self.sampleMetadata['Sample Identification']
		self.sampleMetadata.drop(labels=['Sample Identification'], axis=1, inplace=True)
		self.sampleMetadata.insert(0, 'Sampling ID', ids)

		# Put Feature Names first
		names = self.featureMetadata['Feature Name']
		self.featureMetadata.drop(labels=['Feature Name'], axis=1, inplace=True)
		self.featureMetadata.insert(0, 'Feature Name', names)

		self.sampleMetadata['Metadata Available'] = False
		self.initialiseMasks()

		self.Attributes['Log'].append([datetime.now(), 'Biocrates dataset loaded from %s' % (path)])


	def _loadMetaboscapeDataset(self, path, noFeatureParams=None, sheetName=None):

		prefix, fileType = os.path.splitext(path)

		if fileType.lower() in ('.xls', '.xlsx'): 
			dataT = pandas.read_excel(path, sheet_name=sheetName)
		elif fileType.lower() == '.csv':
			dataT = pandas.read_csv(path)
		else:
			raise ValueError('"%s" is not a known file type!' % (fileType))

		if noFeatureParams is None:
			if 'RT [min]' in dataT.columns:
				noFeatureParams = 18
			else:
				noFeatureParams = 14

		# Find start of data
		startIndex = noFeatureParams
		endIndex = len(dataT.columns)

		dataSize = endIndex - startIndex

		# Now read for real
		values = dataT.iloc[:,startIndex:]
		intensityData = values.values.transpose()

		# Get the sample names as the only metadata we have
		sampleMetadata = dict()
		sampleMetadata['Sample File Name'] = [name for name in list(values.columns.values)]

		# Peak info
		featureMetadata = dict()

		dataT.rename(columns={'m/z meas.': 'm/z',
							  'M meas.': 'Neutral Mass',
							  'Δm/z [mDa]': 'm/z Deviation',
		#					   'mSigma': '',
		#					   'MS/MS score': '',
		#					   'Include': '',
		#					   'Molecular Formula': '',
		#					   'Annotations': '',
		#					   'Ions': '',
		#					   'AQ': '',
		#					   'Boxplot': '',
		#					   'Flags': '',
		#					   'MS/MS': '',
		#					   'Name': '',
		#					   'Δm/z [ppm]': '',
		#					   'Annotation Source':''
							 }, inplace=True)

		for column in dataT.columns[:noFeatureParams]:
			featureMetadata[column] = dataT[column].values

		if 'RT [min]' in dataT.columns:
			featureMetadata['Retention Time'] = dataT['RT [min]'].values
			featureMetadata['Retention Time Deviation'] = dataT['ΔRT'].values

			featureMetadata['Feature Name'] = [str(round(row['RT [min]'], 2)) + '_' + str(round(row['m/z'], 4)) + 'm/z' for idx,row in dataT.iterrows()]
			featureMetadata['Retention Time'] = featureMetadata['Retention Time'].astype(float)

		else:
			featureMetadata['Feature Name'] = dataT['m/z'].apply(lambda mz: str(mz) + 'm/z').values


		featureMetadata = pandas.DataFrame(numpy.vstack([featureMetadata[c] for c in featureMetadata.keys()]).T, columns=featureMetadata.keys())
		sampleMetadata = pandas.DataFrame(numpy.concatenate([sampleMetadata[c] for c in sampleMetadata.keys()], axis=0), columns=sampleMetadata.keys())

		sampleMetadata['AssayRole'] = AssayRole.Assay
		sampleMetadata['SampleType'] = SampleType.StudySample
		sampleMetadata['Dilution'] = 100

		# Put Feature Names first
		name = featureMetadata['Feature Name']
		featureMetadata.drop(labels=['Feature Name'], axis=1, inplace=True)
		featureMetadata.insert(0, 'Feature Name', name)

		featureMetadata['m/z'] = featureMetadata['m/z'].astype(float)

		if 'Retention Time' in featureMetadata.columns:
			featureMetadata['Retention Time'] = featureMetadata['Retention Time'].astype(float)
			featureMetadata['Retention Time Deviation'] = featureMetadata['Retention Time Deviation'].astype(float)


		self._intensityData = intensityData
		self.sampleMetadata = sampleMetadata
		self.featureMetadata = featureMetadata

		self.initialiseMasks()

		self.Attributes['Log'].append([datetime.now(), 'Metaboscape dataset loaded from %s' % (path)])


	def _getSampleMetadataFromRawData(self, rawDataPath):
		"""
		Pull metadata out of raw experiment files.
		"""
		# Validate inputs
		if not os.path.isdir(rawDataPath):
			raise ValueError('No directory found at %s' % (rawDataPath))

		# Store the location
		self.Attributes['Raw Data Path'] = rawDataPath

		# Infer data format here - for now assume Waters RAW.
		instrumentParams = getSampleMetadataFromWatersRawFiles(rawDataPath)

		# Merge back into sampleMetadata
		# Check if we already have these columns in sampleMetadata, if not, merge, if so, use combine_first to patch
		if not 'Acquired Time' in self.sampleMetadata.columns:
			self.sampleMetadata = pandas.merge(self.sampleMetadata, instrumentParams, left_on='Sample File Name', right_on='Sample File Name', how='left', sort=False)
			self.Attributes['Log'].append([datetime.now(), 'Acquisition metadata added from raw data at: %s' % (rawDataPath)])

		else:
			# Delete the items not currenty in self.sampleMetadata
			instrumentParams = instrumentParams[instrumentParams['Sample File Name'].isin(self.sampleMetadata['Sample File Name'])]
			# Create an empty template
			sampleMetadata = pandas.DataFrame(self.sampleMetadata['Sample File Name'], columns=['Sample File Name'])

			instrumentParams = pandas.merge(sampleMetadata, instrumentParams, left_on='Sample File Name', right_on='Sample File Name', how='left', sort=False)
			self.sampleMetadata = self.sampleMetadata.combine_first(instrumentParams)
			self.Attributes['Log'].append([datetime.now(), 'Additional acquisition metadata added from raw data at: %s' % (rawDataPath)])

		# Generate the integer run order.
		# Explicity convert datetime format
		self.sampleMetadata['Acquired Time'] = self.sampleMetadata['Acquired Time'].astype(datetime)
		self.sampleMetadata['Order'] = self.sampleMetadata.sort_values(by='Acquired Time').index
		self.sampleMetadata['Run Order'] = self.sampleMetadata.sort_values(by='Order').index
		self.sampleMetadata.drop('Order', axis=1, inplace=True)

		# Flag samples for exclusion:
		if 'Exclusion Details' not in self.sampleMetadata:
			self.sampleMetadata['Exclusion Details'] = None

		# Flag samples with missing instrument parameters
		headerNull = self.sampleMetadata.loc[self.sampleMetadata['Measurement Date'].isnull(), 'Sample File Name'].values
		externNull = self.sampleMetadata.loc[self.sampleMetadata['Backing'].isnull(), 'Sample File Name'].values

		# Output sample names to screen, for user checking
		# Exclude samples from subsequent processing
		if(headerNull.shape[0] != 0):
			print('\n_HEADER.txt file (raw data folder) missing for:')
			for i in headerNull:
				print(i)
			self.excludeSamples(headerNull, message='unable to load _HEADER.txt file')

		if(externNull.shape[0] != 0):
			print('\n_extern.inf file (raw data folder) missing for:')
			for i in externNull:
				print(i)
			self.excludeSamples(externNull, message='unable to load _extern.inf file')

		if((headerNull.shape[0] != 0) | (externNull.shape[0] != 0)):
			print('\n****** Please check and correct before continuing - these samples will be automatically marked for exclusion from subsequent processing ******\n')


	def _getSampleMetadataFromFilename(self, filenameSpec):
		"""
		Infer sample acquisition metadata from standardised filename template.
		"""

		# If the dilution series design is not defined in the SOP, load the defualt.
		if not 'dilutionMap' in self.Attributes.keys():
			dilutionMap = pandas.read_csv(os.path.join(toolboxPath(), 'StudyDesigns', 'DilutionSeries.csv'), index_col='Sample Name')
			self.Attributes['dilutionMap'] = dilutionMap['Dilution Factor (%)'].to_dict()

		# Strip any whitespace from 'Sample File Name'
		self.sampleMetadata['Sample File Name'] = self.sampleMetadata['Sample File Name'].str.strip()

		# Break filename down into constituent parts.
		baseNameParser = re.compile(filenameSpec, re.VERBOSE)
		fileNameParts = self.sampleMetadata['Sample File Name'].str.extract(baseNameParser, expand=False)

		# Deal with badly ordered exclusions
		fileNameParts['exclusion'].loc[fileNameParts['exclusion2'].isnull() == False] = fileNameParts['exclusion2'].loc[fileNameParts['exclusion2'].isnull() == False]
		fileNameParts.drop('exclusion2', axis=1, inplace=True)

		# Pass masks into enum fields
		fileNameParts.loc[:,'AssayRole'] = AssayRole.Assay
		fileNameParts.loc[fileNameParts['reference'] == 'SR', 'AssayRole'] = AssayRole.PrecisionReference
		fileNameParts.loc[fileNameParts['baseName'].str.match('.+[B]\d+?[SE]\d+?', na=False).astype(bool), 'AssayRole'] = AssayRole.PrecisionReference
		fileNameParts.loc[fileNameParts['reference'] == 'LTR', 'AssayRole'] = AssayRole.PrecisionReference
		fileNameParts.loc[fileNameParts['reference'] == 'MR', 'AssayRole'] = AssayRole.PrecisionReference
		fileNameParts.loc[fileNameParts['injectionKind'] == 'SRD', 'AssayRole'] = AssayRole.LinearityReference
		fileNameParts.loc[fileNameParts['groupingKind'].str.match('Blank', na=False).astype(bool), 'AssayRole'] = AssayRole.LinearityReference
		fileNameParts.loc[fileNameParts['groupingKind'].str.match('E?IC', na=False).astype(bool), 'AssayRole'] = AssayRole.Assay

		fileNameParts.loc[:,'SampleType'] = SampleType.StudySample
		fileNameParts.loc[fileNameParts['reference'] == 'SR', 'SampleType'] = SampleType.StudyPool
		fileNameParts.loc[fileNameParts['baseName'].str.match('.+[B]\d+?[SE]\d+?', na=False).astype(bool), 'SampleType'] = SampleType.StudyPool
		fileNameParts.loc[fileNameParts['reference'] == 'LTR', 'SampleType'] = SampleType.ExternalReference
		fileNameParts.loc[fileNameParts['reference'] == 'MR', 'SampleType'] = SampleType.MethodReference
		fileNameParts.loc[fileNameParts['injectionKind'] == 'SRD', 'SampleType'] = SampleType.StudyPool
		fileNameParts.loc[fileNameParts['groupingKind'].str.match('Blank', na=False).astype(bool), 'SampleType'] = SampleType.ProceduralBlank
		fileNameParts.loc[fileNameParts['groupingKind'].str.match('E?IC', na=False).astype(bool), 'SampleType'] = SampleType.StudyPool

		# Skipped runs
		fileNameParts['Skipped'] = fileNameParts['exclusion'].str.match('[Xx]', na=False)

		# Get matrix
		fileNameParts['Matrix'] = fileNameParts['groupingKind'].str.extract('^([AC-Z]{1,2})(?<!IC)$', expand=False)
		fileNameParts['Matrix'].fillna('', inplace=True)

		# Get well numbers
		fileNameParts.loc[fileNameParts['groupingKind'].str.match('Blank|E?IC', na=False).astype(bool) ,'injectionNo'] = -1
		fileNameParts['Well'] = pandas.to_numeric(fileNameParts['injectionNo'])

		# Plate / grouping no
		fileNameParts['Plate'] = pandas.to_numeric(fileNameParts['groupingNo'])

		# Get batch where it is explicit in file name
		fileNameParts['Batch'] = pandas.to_numeric(fileNameParts['baseName'].str.extract('B(\d+?)[SE]', expand=False))
		fileNameParts['Correction Batch'] = numpy.nan

		# Map dilution series names to dilution level
		fileNameParts['Dilution'] = fileNameParts['baseName'].str.extract('(?:.+_?)(SRD\d\d)(?:_?.*)', expand=False).replace(self.Attributes['dilutionMap'])

		# Blank out NAs for neatness
		fileNameParts['reruns'].fillna('', inplace=True)
		fileNameParts['extraInjections'].fillna('', inplace=True)

		# Drop unwanted columns
		fileNameParts.drop(['exclusion', 'reference', 'groupingKind', 'injectionNo', 'injectionKind', 'groupingNo'], axis=1, inplace=True)

		# Swap in user friendly file names
		fileNameParts.rename(columns={'chromatography': 'Chromatography'}, inplace=True)
		fileNameParts.rename(columns={'instrument': 'Instrument'}, inplace=True)
		fileNameParts.rename(columns={'study': 'Study'}, inplace=True)
		fileNameParts.rename(columns={'baseName': 'Sample Base Name'}, inplace=True)
		fileNameParts.rename(columns={'fileName': 'Sample File Name'}, inplace=True)
		fileNameParts.rename(columns={'suplementalInfo': 'Suplemental Info'}, inplace=True)
		fileNameParts.rename(columns={'ionisation': 'Ionisation'}, inplace=True)
		fileNameParts.rename(columns={'extraInjections': 'Suplemental Injections'}, inplace=True)
		fileNameParts.rename(columns={'reruns': 'Re-Run'}, inplace=True)

		# Merge metadata back into the sampleInfo table.
		# first remove duplicate columns (from _dataset _init_)
		if 'AssayRole' in self.sampleMetadata.columns: self.sampleMetadata.drop(['AssayRole'], axis=1, inplace=True)
		if 'SampleType' in self.sampleMetadata.columns: self.sampleMetadata.drop(['SampleType'], axis=1, inplace=True)
		if 'Sample Base Name' in self.sampleMetadata.columns: self.sampleMetadata.drop(['Sample Base Name'], axis=1, inplace=True)
		if 'Dilution' in self.sampleMetadata.columns: self.sampleMetadata.drop(['Dilution'], axis=1, inplace=True)
		if 'Batch' in self.sampleMetadata.columns: self.sampleMetadata.drop(['Batch'], axis=1, inplace=True)
		if 'Correction Batch' in self.sampleMetadata.columns: self.sampleMetadata.drop(['Correction Batch'], axis=1, inplace=True)
		# merge
		self.sampleMetadata = pandas.merge(self.sampleMetadata, fileNameParts, left_on='Sample File Name', right_on='Sample File Name', how='left', sort=False)

		# Add 'Exclusion Details' column
		self.sampleMetadata['Exclusion Details'] = ''
		self.sampleMetadata['Metadata Available'] = True
		self.Attributes['Log'].append([datetime.now(), 'Sample metadata parsed from filenames.'])


	def _fillBatches(self):
		"""
		Use sample names and acquisition times to infer batch info
		"""

		batchRE = r"""
			B
			(?P<observebatch>\d+?)
			(?P<startend>[SE])
			(?P<sequence>\d+?)
			_SR
			(?:_(?P<extraInjections>\d+?|\w+?))?
			$
			"""
		batchRE = re.compile(batchRE,re.VERBOSE)
		# We canot infer batches unless we have runorder
		if 'Run Order' not in self.sampleMetadata.columns:
			warnings.warn('Unable to infer batches without run order, skipping.')
		elif self.sampleMetadata['Run Order'].isnull().all():
			warnings.warn('Unable to infer batches without run order, skipping.')
		else:
			self.__corrExclusions = None
			currentBatch = 0
			dilutionSeries = 0
			contiguousDilution = False
			# Loop over samples in run order
			for index, row in self.sampleMetadata.sort_values(by='Run Order').iterrows():
				nameComponents = batchRE.search(row['Sample File Name'])
				if nameComponents:
					# Batch start
					if nameComponents.group('startend') == 'S':
						# New batch - increment batch no
						if nameComponents.group('sequence') == '1':
							currentBatch = currentBatch + 1

				# Don't include the dilution series or blanks
				if not ((row['AssayRole'] == AssayRole.LinearityReference) or (row['SampleType'] == SampleType.ProceduralBlank)):
					self.sampleMetadata.loc[index, 'Batch'] = currentBatch
					self.sampleMetadata.loc[index, 'Correction Batch'] = currentBatch
					contiguousDilution = False

				elif row['AssayRole'] == AssayRole.LinearityReference and row['SampleType'] != SampleType.ProceduralBlank:
					if not contiguousDilution:
						dilutionSeries += 1
						contiguousDilution = True

					self.sampleMetadata.loc[index, 'Dilution Series'] = dilutionSeries


	def amendBatches(self, sampleRunOrder):
		"""
		Creates a new batch starting at the sample index in *sampleRunOrder*, and amends subsequent batch numbers in :py:attr:`~Dataset.sampleMetadata`\ ['Correction Batch']

		:param int sampleRunOrder: Index of first sample in new batch
		"""

		newBatch = copy.deepcopy(self.sampleMetadata['Correction Batch'])
		newBatch[self.sampleMetadata['Run Order'] >= sampleRunOrder] = newBatch[self.sampleMetadata['Run Order'] >= sampleRunOrder] + 1

		self.sampleMetadata.loc[:, 'Correction Batch'] = newBatch


	def __correlateToDilution(self, method='pearson', sampleType=SampleType.StudyPool, assayRole=AssayRole.LinearityReference, exclusions=True):
		"""
		Calculates correlation of feature intesities to dilution.

		If a 'Dilution Series' column is present in sampleMetadata, correlation are calcualted on each sub-series, then averaged, otherwise they are

		:params str method: 'pearson' or 'spearman'
		:params list exclusion: list of Linarity Reference sample subsets to mask from correlation calculation
		"""

		# Check inputs
		if not 'Dilution' in self.sampleMetadata.columns:
			raise KeyError('Unable to calculate correlation without dilution values, skipping')
		if not isinstance(method, str) & (method in {'pearson', 'spearman'}):
			raise ValueError('method must be == \'pearson\' or \'spearman\'')

		if not 'Dilution Series' in self.sampleMetadata.columns:
			##
			# If indervidual dilution sereis are not defined, consider all LR samples together
			##
			lrMask = numpy.logical_and(self.sampleMetadata['SampleType'] == sampleType,
									   self.sampleMetadata['AssayRole'] == assayRole)
			lrMask = numpy.logical_and(lrMask,
									   exclusions)

			if sum(lrMask) == 0:
				raise ValueError('No %s samples defined with an AssayRole of %s' % (sampleType, assayRole))

			returnValues = _vcorrcoef(self._intensityData,
									  self.sampleMetadata['Dilution'].values,
									  method=method,
									  sampleMask=lrMask)

		else:
			##
			# If sub-series are defined, calcuate corrs for each then average
			##
			batches = self.sampleMetadata['Dilution Series'].unique()
			mask = pandas.notnull(batches)
			batches = batches[mask]

			correlations = numpy.zeros((len(batches), self.noFeatures))
			index = 0
			for batch in batches:
				lrMask = self.sampleMetadata['Dilution Series'].values == batch
				lrMask = numpy.logical_and(lrMask,
										   exclusions)

				correlations[index,:] = _vcorrcoef(self._intensityData,
												   self.sampleMetadata['Dilution'].values,
												   method=method,
												   sampleMask=lrMask)

				index += 1

			returnValues = numpy.mean(correlations, axis=0)

		returnValues[numpy.isnan(returnValues)] = 0

		self.Attributes['Log'].append([datetime.now(), 'Feature correlation to dilution calculated with : method(%s); exclusions(%s)' % (method, exclusions)])

		return returnValues


	def __generateArtifactualLinkageMatrix(self,corrOnly=False):
		""" Identify potentially artifactual features, generate the linkage between similar features
			input:
				msDataset
				deltaMZ				   maximum allowed m/z distance between two grouped features
				deltaOverlap			  minimum peak overlap between two grouped features
				deltaCorr				 minimum correlation between two grouped features
				corrOnly				  recalculate the correlation but not the overlap
			output:
				artifactualLinkageMatrix  feature pairs (row)(feature index), feature1-feature2 (col)
			raise:
				ValueError if self.Attributes['artifactualFilter'] = False
				LookupError if the Feature Name, Retention Time, m/z or Peak Width are missing.
		"""
		def find_similar_peakwidth(featureMetadata,deltaMZ,deltaOverlap):
			"""Find 'identical' features based on m/z and peakwidth overlap
				input:
					featureMetada   msDataset.featureMetadata
					deltaMZ		 m/z distance to consider two features identical [ <= ] (same unit as m/z)
					delta overlap   minimum peak overlap between two grouped features (0-100%)
				output:
					pandas.DataFrame listing matched features based on deltaMZ and deltaOverlap
			"""
			def get_match(i,ds,deltaMZ):
				"""Find identical features for a given variable
					output:
						pandas.DataFrames listing the matching features based overlap of peakwidth
				"""
				match = (abs(ds.loc[i,'Retention Time']-ds.loc[:,'Retention Time']) <= (ds.loc[i,'Peak Width']+ds.loc[:,'Peak Width'])/2) & (abs(ds.loc[i,'m/z']-ds.loc[:,'m/z']) <= deltaMZ)	 # find match
				return( pandas.DataFrame(data = {'node1': ds.index[i], 'node2': ds.index[match], 'Peak Overlap': ((((ds.loc[i,'Peak Width']+ds.loc[match,'Peak Width'])/2)-abs(ds.loc[i,'Retention Time']-ds.loc[match,'Retention Time']))/((ds.loc[i,'Peak Width']+ds.loc[match,'Peak Width'])/2))*100 } ) )  # return the matching rows

			# get feature overlap
			ds	  = featureMetadata[['Feature Name','Retention Time','m/z','Peak Width']]
			# By concatenating all the matches once, save ~22% compared to do it at each loop round
			matches = [ get_match(i,ds,deltaMZ) for i in range(ds.shape[0]) ] # get a list of matches
			res	 = pandas.concat(matches)
			res	 = res.loc[ res.node1 < res.node2 ]	  # keeps feat1-feat2, removes feat1-feat1 and feat2-feat1

			#filter interactions by overlap
			res	 = res.loc[ res.loc[:,'Peak Overlap']>=deltaOverlap, ['node1','node2'] ]
			res.reset_index( drop=True, inplace=True )

			return( res )
		# end find_similar_peakwidth

		def remove_min_corr_overlap(overlappingFeatures,intensityData,corrCutoff):
			""" Return the overlap match DataFrame with overlap of metabolites correlated < cut-off removed (and correlation added)
				input:
					overlappingFeatures pandas.DataFrame as generated by find_similar_peakwidth
					intensityData	   pandas.DataFrame of data value for each sample (row) / feature (column)
					corrCutoff		  minimum percentage of overlap (0-1)
				output:
					overlapping features filtered
			"""
			link_corr = numpy.zeros([overlappingFeatures.shape[0]])
			for jrow in range(0,len(link_corr)):
				link_corr[jrow] = numpy.corrcoef( intensityData[:,overlappingFeatures.loc[jrow,'node1']], intensityData[:,overlappingFeatures.loc[jrow,'node2']])[0,1]

			return( overlappingFeatures.loc[ link_corr>=corrCutoff, ] )
		# end remove_min_corr_overlap

		# check required info in featureMetadata for artifactual filtering. If missing, sets self.Attributes['artifactualFilter'] to False
		if self.Attributes['artifactualFilter'] == False:
			raise ValueError('Attributes[\'artifactualFilter\'] set to \'False\', artifactual filtering cannot be run, use \'updateMasks(withArtifactualFiltering=False)\' and \'generateReport(data, reportType=\'feature selection\', withArtifactualFiltering=False)\'')
		if 'Feature Name' not in self.featureMetadata.columns:
			self.Attributes['artifactualFilter'] = False
			raise LookupError('Missing feature metadata \"Feature Name\". Artifactual filtering cannot be run, set MSDataset.Attributes[\'artifactualFilter\'] = \'False\', or use \'updateMasks(withArtifactualFiltering=False)\' and \'generateReport(data, reportType=\'feature selection\', withArtifactualFiltering=False)\'')
		if 'Retention Time' not in self.featureMetadata.columns:
			self.Attributes['artifactualFilter'] = False
			raise LookupError('Missing feature metadata \"Retention Time\". Artifactual filtering cannot be run, set MSDataset.Attributes[\'artifactualFilter\'] = \'False\', or use \'updateMasks(withArtifactualFiltering=False)\' and \'generateReport(data, reportType=\'feature selection\', withArtifactualFiltering=False)\'')
		if 'm/z' not in self.featureMetadata.columns:
			self.Attributes['artifactualFilter'] = False
			raise LookupError('Missing feature metadata \"m/z\". Artifactual filtering cannot be run, set MSDataset.Attributes[\'artifactualFilter\'] = \'False\', or use \'updateMasks(withArtifactualFiltering=False)\' and \'generateReport(data, reportType=\'feature selection\', withArtifactualFiltering=False)\'')
		if 'Peak Width' not in self.featureMetadata.columns:
			self.Attributes['artifactualFilter'] = False
			raise LookupError('Missing feature metadata \"Peak Width\". Artifactual filtering cannot be run, set MSDataset.Attributes[\'artifactualFilter\'] = \'False\', or use \'updateMasks(withArtifactualFiltering=False)\' and \'generateReport(data, reportType=\'feature selection\', withArtifactualFiltering=False)\'')

		if ((not corrOnly) | (corrOnly & self._tempArtifactualLinkageMatrix.empty)):
			self._tempArtifactualLinkageMatrix = find_similar_peakwidth(featureMetadata=self.featureMetadata, deltaMZ=self.Attributes['deltaMzArtifactual'], deltaOverlap=self.Attributes['overlapThresholdArtifactual'])
		artifactualLinkageMatrix = remove_min_corr_overlap(self._tempArtifactualLinkageMatrix, self._intensityData, self.Attributes['corrThresholdArtifactual'])

		return(artifactualLinkageMatrix)


	def updateArtifactualLinkageMatrix(self):
		self._artifactualLinkageMatrix = self.__generateArtifactualLinkageMatrix()
		return


	def artifactualFilter(self,featMask=None):
		"""
		Filter artifactual features on top of the featureMask already present if none given as input
		Keep feature with the highest intensity on the mean spectra

		:param featMask: A featureMask (``True`` for inclusion), if ``None``, use :py:attr:`~Dataset.featureMask`
		:type featMask: numpy.ndarray or None
		:return: Amended featureMask
		:rtype: numpy.ndarray
		"""
		# if no featureMask provided, get the one from the msDataset (faster for reportType='feature selection')
		if featMask is not None:
			assert ((type(featMask[0])==numpy.bool_) and (featMask.shape == self.featureMask.shape)), 'check featMask'
			newFeatureMask = copy.deepcopy(featMask)
		else:
			newFeatureMask = copy.deepcopy(self.featureMask)

		# remove features in LinkageMatrix previously filtered (in newFeatMask)
		tmpLinkage		 = copy.deepcopy(self.artifactualLinkageMatrix)
		keptPreviousFilter = self.featureMetadata.index[newFeatureMask]	 # index of previously kept features
		tmpLinkage		 = tmpLinkage[tmpLinkage.node1.isin(keptPreviousFilter) & tmpLinkage.node2.isin(keptPreviousFilter)]

		meanIntensity = self._intensityData.mean(axis=0)

		# make graphs
		g	  = networkx.from_pandas_edgelist(df=tmpLinkage, source='node1', target='node2', edge_attr=True)
		graphs = list((g.subgraph(c).copy() for c in networkx.connected_components(g)))		  # a list of clusters

		# update FeatureMask with features to remove (all but max intensity)
		for i in range(0,len(graphs)):
			newFeatureMask[list(graphs[i].nodes)] = False												 # remove  all nodes in a cluster
			newFeatureMask[list(graphs[i].nodes)[meanIntensity[list(graphs[i].nodes)].argmax()]] = True   # keep max intensity

		return(newFeatureMask)


	def extractRTslice(msrun, target_rt):
		pass


	def getFuctionNo(self, spectrum):
		pass

	def initialiseMasks(self):
		"""
		Re-initialise :py:attr:`featureMask` and :py:attr:`sampleMask` to match the current dimensions of :py:attr:`intensityData`, and include all samples.
		"""
		super().initialiseMasks()
		self.corrExclusions = copy.deepcopy(self.sampleMask)
		self.__corrExclusions = copy.deepcopy(self.corrExclusions)

	def _exportISATAB(self, destinationPath, detailsDict):
		"""
		Export the dataset's metadata to the directory *destinationPath* as ISATAB
		detailsDict should have the format:
		detailsDict = {
			'investigation_identifier' : "i1",
			'investigation_title' : "Give it a title",
			'investigation_description' : "Add a description",
			'investigation_submission_date' : "2016-11-03",
			'investigation_public_release_date' : "2016-11-03",
			'first_name' : "Noureddin",
			'last_name' : "Sadawi",
			'affiliation' : "University",
			'study_filename' : "my_ms_study",
			'study_material_type' : "Serum",
			'study_identifier' : "s1",
			'study_title' : "Give the study a title",
			'study_description' : "Add study description",
			'study_submission_date' : "2016-11-03",
			'study_public_release_date' : "2016-11-03",
			'assay_filename' : "my_ms_assay"
		}

		:param str destinationPath: Path to a directory in which the output will be saved
		:param dict detailsDict: Contains several key: value pairs required to for ISATAB
		:raises IOError: If writing one of the files fails
		"""

		from isatools.model import Investigation, Study, Assay, OntologyAnnotation, OntologySource, Person,Publication,Protocol, Source
		from isatools.model import  Comment, Sample, Characteristic, Process, Material, DataFile, ParameterValue, plink
		from isatools import isatab
		import isaExplorer as ie

		investigation = Investigation()

		investigation.identifier = detailsDict['investigation_identifier']
		investigation.title = detailsDict['investigation_title']
		investigation.description = detailsDict['investigation_description']
		investigation.submission_date = detailsDict['investigation_submission_date']#use today if not specified
		investigation.public_release_date = detailsDict['investigation_public_release_date']
		study = Study(filename='s_'+detailsDict['study_filename']+'.txt')
		study.identifier = detailsDict['study_identifier']
		study.title = detailsDict['study_title']
		study.description = detailsDict['study_description']
		study.submission_date = detailsDict['study_submission_date']
		study.public_release_date = detailsDict['study_public_release_date']
		investigation.studies.append(study)
		obi = OntologySource(name='OBI', description="Ontology for Biomedical Investigations")
		investigation.ontology_source_references.append(obi)
		intervention_design = OntologyAnnotation(term_source=obi)
		intervention_design.term = "intervention design"
		intervention_design.term_accession = "http://purl.obolibrary.org/obo/OBI_0000115"
		study.design_descriptors.append(intervention_design)

		# Other instance variables common to both Investigation and Study objects include 'contacts' and 'publications',
		# each with lists of corresponding Person and Publication objects.

		contact = Person(first_name=detailsDict['first_name'], last_name=detailsDict['last_name'], affiliation=detailsDict['affiliation'], roles=[OntologyAnnotation(term='submitter')])
		study.contacts.append(contact)
		publication = Publication(title="Experiments with Data", author_list="Auther 1, Author 2")
		publication.pubmed_id = "12345678"
		publication.status = OntologyAnnotation(term="published")
		study.publications.append(publication)

		# To create the study graph that corresponds to the contents of the study table file (the s_*.txt file), we need
		# to create a process sequence. To do this we use the Process class and attach it to the Study object's
		# 'process_sequence' list instance variable. Each process must be linked with a Protocol object that is attached to
		# a Study object's 'protocols' list instance variable. The sample collection Process object usually has as input
		# a Source material and as output a Sample material.

		sample_collection_protocol = Protocol(id_="sample collection",name="sample collection",protocol_type=OntologyAnnotation(term="sample collection"))
		aliquoting_protocol = Protocol(id_="aliquoting",name="aliquoting",protocol_type=OntologyAnnotation(term="aliquoting"))

		for index, row in self.sampleMetadata.iterrows():
			src_name = row['Sample File Name']
			source = Source(name=src_name)

			source.comments.append(Comment(name='Study Name', value=row['Study']))
			study.sources.append(source)

			sample_name = src_name

<<<<<<< HEAD
		    #sample_name = 'sample_'+str(index)
		    sample = Sample(name=sample_name, derives_from=[source])
		    # check if field exists first
		    status = row['Status'].values[0] if not pandas.isnull(row['Status']) else 'N/A'
		    characteristic_material_type = Characteristic(category=OntologyAnnotation(term="material type"), value=status)
		    sample.characteristics.append(characteristic_material_type)
=======
			#sample_name = 'sample_'+str(index)
			sample = Sample(name=sample_name, derives_from=[source])

			characteristic_material_type = Characteristic(category=OntologyAnnotation(term="material type"), value=row['Status'])
			sample.characteristics.append(characteristic_material_type)
>>>>>>> 9497d56b

			#characteristic_material_role = Characteristic(category=OntologyAnnotation(term="material role"), value=row['SampleType'])
			#sample.characteristics.append(characteristic_material_role)

<<<<<<< HEAD
		    # check if field exists first
		    age = row['Age'].values[0] if not pandas.isnull(row['Age']) else 'N/A'
		    characteristic_age = Characteristic(category=OntologyAnnotation(term="Age"), value=age,unit='Year')
		    sample.characteristics.append(characteristic_age)
		    # check if field exists first
		    gender = row['Gender'].values[0] if not pandas.isnull(row['Gender']) else 'N/A'
		    characteristic_gender = Characteristic(category=OntologyAnnotation(term="Gender"), value=gender)
		    sample.characteristics.append(characteristic_gender)

		    ncbitaxon = OntologySource(name='NCBITaxon', description="NCBI Taxonomy")
		    characteristic_organism = Characteristic(category=OntologyAnnotation(term="Organism"),value=OntologyAnnotation(term="Homo Sapiens", term_source=ncbitaxon,term_accession="http://purl.bioontology.org/ontology/NCBITAXON/9606"))
		    sample.characteristics.append(characteristic_organism)
		    # check if field exists first
		    sampling_date = row['Sampling Date'] if not pandas.isnull(row['Sampling Date']) else None
		    sample_collection_process = Process(id_='sam_coll_proc',executes_protocol=sample_collection_protocol,date_=sampling_date)
		    aliquoting_process = Process(id_='sam_coll_proc',executes_protocol=aliquoting_protocol,date_=sampling_date)
=======
			# check if field exists first
			age = row['Age'] if not pandas.isnull(row['Age']) else 'N/A'
			characteristic_age = Characteristic(category=OntologyAnnotation(term="Age"), value=age,unit='Year')
			sample.characteristics.append(characteristic_age)
			# check if field exists first
			gender = row['Gender'] if not pandas.isnull(row['Gender']) else 'N/A'
			characteristic_gender = Characteristic(category=OntologyAnnotation(term="Gender"), value=gender)
			sample.characteristics.append(characteristic_gender)

			ncbitaxon = OntologySource(name='NCBITaxon', description="NCBI Taxonomy")
			characteristic_organism = Characteristic(category=OntologyAnnotation(term="Organism"),value=OntologyAnnotation(term="Homo Sapiens", term_source=ncbitaxon,term_accession="http://purl.bioontology.org/ontology/NCBITAXON/9606"))
			sample.characteristics.append(characteristic_organism)

			sample_collection_process = Process(id_='sam_coll_proc',executes_protocol=sample_collection_protocol,date_=row['Sampling Date'])
			aliquoting_process = Process(id_='sam_coll_proc',executes_protocol=aliquoting_protocol,date_=row['Sampling Date'])
>>>>>>> 9497d56b

			sample_collection_process.inputs = [source]
			aliquoting_process.outputs = [sample]

			# links processes
			plink(sample_collection_process, aliquoting_process)

			study.process_sequence.append(sample_collection_process)
			study.process_sequence.append(aliquoting_process)

			study.samples.append(sample)


		study.protocols.append(sample_collection_protocol)
		study.protocols.append(aliquoting_protocol)

		### Add MS Assay ###
		ms_assay = Assay(filename='a_'+detailsDict['assay_filename']+'.txt',measurement_type=OntologyAnnotation(term="metabolite profiling"),technology_type=OntologyAnnotation(term="mass spectrometry"))
		extraction_protocol = Protocol(name='extraction', protocol_type=OntologyAnnotation(term="material extraction"))

		study.protocols.append(extraction_protocol)
		ms_protocol = Protocol(name='mass spectrometry', protocol_type=OntologyAnnotation(term="MS Assay"))
		ms_protocol.add_param('Run Order')
		ms_protocol.add_param('Instrument')
		ms_protocol.add_param('Sample Batch')
		ms_protocol.add_param('Acquisition Batch')


		study.protocols.append(ms_protocol)

		#for index, row in sampleMetadata.iterrows():
		for index, sample in enumerate(study.samples):
<<<<<<< HEAD
		    row = self.sampleMetadata.loc[self.sampleMetadata['Sample File Name'].astype(str) == sample.name]

		    # create an extraction process that executes the extraction protocol
		    extraction_process = Process(executes_protocol=extraction_protocol)

		    # extraction process takes as input a sample, and produces an extract material as output
		    sample_name = sample.name
		    sample = Sample(name=sample_name, derives_from=[source])

		    extraction_process.inputs.append(sample)
		    material = Material(name="extract-{}".format(index))
		    material.type = "Extract Name"
		    extraction_process.outputs.append(material)

		    # create a ms process that executes the nmr protocol
		    ms_process = Process(executes_protocol=ms_protocol,date_=datetime.isoformat(datetime.strptime(str(row['Acquired Time'].values[0]), '%Y-%m-%d %H:%M:%S')))

		    ms_process.name = "assay-name-{}".format(index)
		    ms_process.inputs.append(extraction_process.outputs[0])
		    # ms process usually has an output data file
             # check if field exists first
		    assay_data_name = row['Assay data name'].values[0] if not pandas.isnull(row['Assay data name']) else 'N/A'
		    datafile = DataFile(filename=assay_data_name, label="MS Assay Name", generated_from=[sample])
		    ms_process.outputs.append(datafile)

		    #nmr_process.parameter_values.append(ParameterValue(category='Run Order',value=str(i)))
		    ms_process.parameter_values = [ParameterValue(category=ms_protocol.get_param('Run Order'),value=row['Run Order'].values[0])]
             # check if field exists first
		    instrument = row['Instrument'].values[0] if not pandas.isnull(row['Instrument']) else 'N/A'
		    ms_process.parameter_values.append(ParameterValue(category=ms_protocol.get_param('Instrument'),value=instrument))
             # check if field exists first
		    sbatch = row['Sample batch'].values[0] if not pandas.isnull(row['Sample batch']) else 'N/A'
		    ms_process.parameter_values.append(ParameterValue(category=ms_protocol.get_param('Sample Batch'),value=sbatch))
		    ms_process.parameter_values.append(ParameterValue(category=ms_protocol.get_param('Acquisition Batch'),value=row['Batch'].values[0]))

		    # ensure Processes are linked forward and backward
		    plink(extraction_process, ms_process)
		    # make sure the extract, data file, and the processes are attached to the assay
		    ms_assay.samples.append(sample)
		    ms_assay.data_files.append(datafile)
		    ms_assay.other_material.append(material)
		    ms_assay.process_sequence.append(extraction_process)
		    ms_assay.process_sequence.append(ms_process)
		    ms_assay.measurement_type = OntologyAnnotation(term="metabolite profiling")
		    ms_assay.technology_type = OntologyAnnotation(term="mass spectrometry")
=======
			row = self.sampleMetadata.loc[self.sampleMetadata['Sample File Name'].astype(str) == sample.name]

			# create an extraction process that executes the extraction protocol
			extraction_process = Process(executes_protocol=extraction_protocol)

			# extraction process takes as input a sample, and produces an extract material as output
			sample_name = sample.name
			sample = Sample(name=sample_name, derives_from=[source])

			extraction_process.inputs.append(sample)
			material = Material(name="extract-{}".format(index))
			material.type = "Extract Name"
			extraction_process.outputs.append(material)

			# create a ms process that executes the nmr protocol
			ms_process = Process(executes_protocol=ms_protocol,date_=datetime.isoformat(datetime.strptime(str(row['Acquired Time'].values[0]), '%Y-%m-%d %H:%M:%S')))

			ms_process.name = "assay-name-{}".format(index)
			ms_process.inputs.append(extraction_process.outputs[0])
			# nmr process usually has an output data file
			datafile = DataFile(filename=row['Assay data name'].values[0], label="MS Assay Name", generated_from=[sample])
			ms_process.outputs.append(datafile)

			#nmr_process.parameter_values.append(ParameterValue(category='Run Order',value=str(i)))
			ms_process.parameter_values = [ParameterValue(category=ms_protocol.get_param('Run Order'),value=row['Run Order'].values[0])]
			ms_process.parameter_values.append(ParameterValue(category=ms_protocol.get_param('Instrument'),value=row['Instrument'].values[0]))
			ms_process.parameter_values.append(ParameterValue(category=ms_protocol.get_param('Sample Batch'),value=row['Sample batch'].values[0]))
			ms_process.parameter_values.append(ParameterValue(category=ms_protocol.get_param('Acquisition Batch'),value=row['Batch'].values[0]))

			# ensure Processes are linked forward and backward
			plink(extraction_process, ms_process)
			# make sure the extract, data file, and the processes are attached to the assay
			ms_assay.samples.append(sample)
			ms_assay.data_files.append(datafile)
			ms_assay.other_material.append(material)
			ms_assay.process_sequence.append(extraction_process)
			ms_assay.process_sequence.append(ms_process)
			ms_assay.measurement_type = OntologyAnnotation(term="metabolite profiling")
			ms_assay.technology_type = OntologyAnnotation(term="mass spectrometry")
>>>>>>> 9497d56b

		# attach the assay to the study
		study.assays.append(ms_assay)

		if os.path.exists(os.path.join(destinationPath,'i_Investigation.txt')):
			ie.appendStudytoISA(study, destinationPath)
		else:
			isatab.dump(isa_obj=investigation, output_path=destinationPath)


	def validateObject(self, verbose=True, raiseError=False, raiseWarning=True):
		"""
		Checks that all the attributes specified in the class definition are present and of the required class and/or values.

		Returns 4 boolean: is the object a *Dataset* < a *basic MSDataset* < has the object *parameters for QC* < *has the object sample metadata*.

		To employ all class methods, the most inclusive (*has the object sample metadata*) must be successful:

		* *'Basic MSDataset'* checks Dataset types and uniqueness as well as additional attributes.
		* *'has parameters for QC'* is *'Basic MSDataset'* + *sampleMetadata[['SampleType, AssayRole, Dilution, Run Order, Batch, Correction Batch, Sample Base Name]]*
		* *'has sample metadata'* is *'has parameters for QC'* + *sampleMetadata[['Sample ID', 'Subject ID', 'Matrix']]*

		Column type() in pandas.DataFrame are established on the first sample when necessary
		Does not check for uniqueness in :py:attr:`~sampleMetadata['Sample File Name']`
		Does not currently check :py:attr:`~Attributes['Raw Data Path']` type
		Does not currently check :py:attr:`~corrExclusions` type

		:param verbose: if True the result of each check is printed (default True)
		:type verbose: bool
		:param raiseError: if True an error is raised when a check fails and the validation is interrupted (default False)
		:type raiseError: bool
		:param raiseWarning: if True a warning is raised when a check fails
		:type raiseWarning: bool
		:return: A dictionary of 4 boolean with True if the Object conforms to the corresponding test. *'Dataset'* conforms to :py:class:`~Dataset`, *'BasicMSDataset'* conforms to :py:class:`~Dataset` + basic :py:class:`~MSDataset`, *'QC'* BasicMSDataset + object has QC parameters, *'sampleMetadata'* QC + object has sample metadata information
		:rtype: dict

		:raises TypeError: if the Object class is wrong
		:raises AttributeError: if self.Attributes['rtWindow'] does not exist
		:raises TypeError: if self.Attributes['rtWindow'] is not an int or float
		:raises AttributeError: if self.Attributes['msPrecision'] does not exist
		:raises TypeError: if self.Attributes['msPrecision'] is not an int or float
		:raises AttributeError: if self.Attributes['varianceRatio'] does not exist
		:raises TypeError: if self.Attributes['varianceRatio'] is not an int or float
		:raises AttributeError: if self.Attributes['blankThreshold'] does not exist
		:raises TypeError: if self.Attributes['blankThreshold'] is not an int or float
		:raises AttributeError: if self.Attributes['corrMethod'] does not exist
		:raises TypeError: if self.Attributes['corrMethod'] is not a str
		:raises AttributeError: if self.Attributes['corrThreshold'] does not exist
		:raises TypeError: if self.Attributes['corrThreshold'] is not an int or float
		:raises AttributeError: if self.Attributes['rsdThreshold'] does not exist
		:raises TypeError: if self.Attributes['rsdThreshold'] is not an int or float
		:raises AttributeError: if self.Attributes['artifactualFilter'] does not exist
		:raises TypeError: if self.Attributes['artifactualFilter'] is not a bool
		:raises AttributeError: if self.Attributes['deltaMzArtifactual'] does not exist
		:raises TypeError: if self.Attributes['deltaMzArtifactual'] is not an int or float
		:raises AttributeError: if self.Attributes['overlapThresholdArtifactual'] does not exist
		:raises TypeError: if self.Attributes['overlapThresholdArtifactual'] is not an int or float
		:raises AttributeError: if self.Attributes['corrThresholdArtifactual'] does not exist
		:raises TypeError: if self.Attributes['corrThresholdArtifactual'] is not an int or float
		:raises AttributeError: if self.Attributes['FeatureExtractionSoftware'] does not exist
		:raises TypeError: if self.Attributes['FeatureExtractionSoftware'] is not a str
		:raises AttributeError: if self.Attributes['Raw Data Path'] does not exist
		:raises TypeError: if self.Attributes['Raw Data Path'] is not a str
		:raises AttributeError: if self.Attributes['Feature Names'] does not exist
		:raises TypeError: if self.Attributes['Feature Names'] is not a str
		:raises TypeError: if self.VariableType is not an enum 'VariableType'
		:raises AttributeError: if self.corrExclusions does not exist
		:raises AttributeError: if self._correlationToDilution does not exist
		:raises TypeError: if self._correlationToDilution is not a numpy.ndarray
		:raises AttributeError: if self._artifactualLinkageMatrix does not exist
		:raises TypeError: if self._artifactualLinkageMatrix is not a pandas.DataFrame
		:raises AttributeError: if self._tempArtifactualLinkageMatrix does not exist
		:raises TypeError: if self._tempArtifactualLinkageMatrix is not a pandas.DataFrame
		:raises AttributeError: if self.fileName does not exist
		:raises TypeError: if self.fileName is not a str
		:raises AttributeError: if self.filePath does not exist
		:raises TypeError: if self.filePath is not a str
		:raises ValueError: if self.sampleMetadata does not have the same number of samples as self._intensityData
		:raises TypeError: if self.sampleMetadata['Sample File Name'] is not str
		:raises TypeError: if self.sampleMetadata['AssayRole'] is not an enum 'AssayRole'
		:raises TypeError: if self.sampleMetadata['SampleType'] is not an enum 'SampleType'
		:raises TypeError: if self.sampleMetadata['Dilution'] is not an int or float
		:raises TypeError: if self.sampleMetadata['Batch'] is not an int or float
		:raises TypeError: if self.sampleMetadata['Correction Batch'] is not an int or float
		:raises TypeError: if self.sampleMetadata['Run Order'] is not an int
		:raises TypeError: if self.sampleMetadata['Acquired Time'] is not a datetime
		:raises TypeError: if self.sampleMetadata['Sample Base Name'] is not str
		:raises LookupError: if self.sampleMetadata does not have a Matrix column
		:raises TypeError: if self.sampleMetadata['Matrix'] is not a str
		:raises LookupError: if self.sampleMetadata does not have a Subject ID column
		:raises TypeError: if self.sampleMetadata['Subject ID'] is not a str
		:raises TypeError: if self.sampleMetadata['Sampling ID'] is not a str
		:raises ValueError: if self.featureMetadata does not have the same number of features as self._intensityData
		:raises TypeError: if self.featureMetadata['Feature Name'] is not a str
		:raises ValueError: if self.featureMetadata['Feature Name'] is not unique
		:raises LookupError: if self.featureMetadata does not have a m/z column
		:raises TypeError: if self.featureMetadata['m/z'] is not an int or float
		:raises LookupError: if self.featureMetadata does not have a Retention Time column
		:raises TypeError: if self.featureMetadata['Retention Time'] is not an int or float
		:raises ValueError: if self.sampleMask has not been initialised
		:raises ValueError: if self.sampleMask does not have the same number of samples as self._intensityData
		:raises ValueError: if self.featureMask has not been initialised
		:raises ValueError: if self.featureMask does not have the same number of features as self._intensityData
		"""

		def conditionTest(successCond, successMsg, failureMsg, allFailures, verb, raiseErr, raiseWarn, exception):
			if not successCond:
				allFailures.append(failureMsg)
				msg = failureMsg
				if raiseWarn:
					warnings.warn(msg)
				if raiseErr:
					raise exception
			else:
				msg = successMsg
			if verb:
				print(msg)
			return (allFailures)

		## init
		failureListBasic = []
		failureListQC	= []
		failureListMeta  = []
		# reference number of samples / features, from _intensityData
		refNumSamples = None
		refNumFeatures = None
		# reference number of exclusions in list, from sampleMetadataExcluded
		refNumExcluded = None

		# First check it conforms to Dataset
		if super().validateObject(verbose=verbose, raiseError=raiseError, raiseWarning=raiseWarning):
			## Check object class
			condition = isinstance(self, MSDataset)
			success = 'Check Object class:\tOK'
			failure = 'Check Object class:\tFailure, not MSDataset, but ' + str(type(self))
			failureListBasic = conditionTest(condition, success, failure, failureListBasic, verbose, raiseError, raiseWarning, exception=TypeError(failure))

			# Attributes
			## rtWindow
			# exist
			condition = 'rtWindow' in self.Attributes
			success = 'Check self.Attributes[\'rtWindow\'] exists:\tOK'
			failure = 'Check self.Attributes[\'rtWindow\'] exists:\tFailure, no attribute \'self.Attributes[\'rtWindow\']\''
			failureListBasic = conditionTest(condition, success, failure, failureListBasic, verbose, raiseError, raiseWarning, exception=AttributeError(failure))
			if condition:
				# is an int or float
				condition = isinstance(self.Attributes['rtWindow'], (int, float, numpy.integer, numpy.floating))
				success = 'Check self.Attributes[\'rtWindow\'] is an int or float:\tOK'
				failure = 'Check self.Attributes[\'rtWindow\'] is an int or float:\tFailure, \'self.Attributes[\'rtWindow\']\' is ' + str(type(self.Attributes['rtWindow']))
				failureListBasic = conditionTest(condition, success, failure, failureListBasic, verbose, raiseError, raiseWarning, exception=TypeError(failure))
			# end self.Attributes['rtWindow']
			## msPrecision
			# exist
			condition = 'msPrecision' in self.Attributes
			success = 'Check self.Attributes[\'msPrecision\'] exists:\tOK'
			failure = 'Check self.Attributes[\'msPrecision\'] exists:\tFailure, no attribute \'self.Attributes[\'msPrecision\']\''
			failureListBasic = conditionTest(condition, success, failure, failureListBasic, verbose, raiseError, raiseWarning, exception=AttributeError(failure))
			if condition:
				# is an int or float
				condition = isinstance(self.Attributes['msPrecision'], (int, float, numpy.integer, numpy.floating))
				success = 'Check self.Attributes[\'msPrecision\'] is an int or float:\tOK'
				failure = 'Check self.Attributes[\'msPrecision\'] is an int or float:\tFailure, \'self.Attributes[\'msPrecision\']\' is ' + str(type(self.Attributes['msPrecision']))
				failureListBasic = conditionTest(condition, success, failure, failureListBasic, verbose, raiseError, raiseWarning, exception=TypeError(failure))
			# end self.Attributes['rtWindow']
			## varianceRatio
			# exist
			condition = 'varianceRatio' in self.Attributes
			success = 'Check self.Attributes[\'varianceRatio\'] exists:\tOK'
			failure = 'Check self.Attributes[\'varianceRatio\'] exists:\tFailure, no attribute \'self.Attributes[\'varianceRatio\']\''
			failureListBasic = conditionTest(condition, success, failure, failureListBasic, verbose, raiseError, raiseWarning, exception=AttributeError(failure))
			if condition:
				# is an int or float
				condition = isinstance(self.Attributes['varianceRatio'],(int, float, numpy.integer, numpy.floating))
				success = 'Check self.Attributes[\'varianceRatio\'] is an int or float:\tOK'
				failure = 'Check self.Attributes[\'varianceRatio\'] is an int or float:\tFailure, \'self.Attributes[\'varianceRatio\']\' is ' + str(type(self.Attributes['varianceRatio']))
				failureListBasic = conditionTest(condition, success, failure, failureListBasic, verbose, raiseError, raiseWarning, exception=TypeError(failure))
			# end self.Attributes['varianceRatio']
			## blankThreshold
			# exist
			condition = 'blankThreshold' in self.Attributes
			success = 'Check self.Attributes[\'blankThreshold\'] exists:\tOK'
			failure = 'Check self.Attributes[\'blankThreshold\'] exists:\tFailure, no attribute \'self.Attributes[\'blankThreshold\']\''
			failureListBasic = conditionTest(condition, success, failure, failureListBasic, verbose, raiseError, raiseWarning, exception=AttributeError(failure))
			if condition:
				# is an int or float
				condition = isinstance(self.Attributes['blankThreshold'], (int, float, numpy.integer, numpy.floating))
				success = 'Check self.Attributes[\'blankThreshold\'] is an int or float:\tOK'
				failure = 'Check self.Attributes[\'blankThreshold\'] is an int or float:\tFailure, \'self.Attributes[\'blankThreshold\']\' is ' + str(type(self.Attributes['blankThreshold']))
				failureListBasic = conditionTest(condition, success, failure, failureListBasic, verbose, raiseError, raiseWarning, exception=TypeError(failure))
			# end self.Attributes['blankThreshold']
			## peakWidthWindow
			# exist
			condition = 'peakWidthWindow' in self.Attributes
			success = 'Check self.Attributes[\'peakWidthWindow\'] exists:\tOK'
			failure = 'Check self.Attributes[\'peakWidthWindow\'] exists:\tFailure, no attribute \'self.Attributes[\'peakWidthWindow\']\''
			failureListBasic = conditionTest(condition, success, failure, failureListBasic, verbose, raiseError, raiseWarning, exception=AttributeError(failure))
			if condition:
				# is an int or float
				condition = isinstance(self.Attributes['peakWidthWindow'], (int, float, numpy.integer, numpy.floating))
				success = 'Check self.Attributes[\'peakWidthWindow\'] is an int or float:\tOK'
				failure = 'Check self.Attributes[\'peakWidthWindow\'] is an int or float:\tFailure, \'self.Attributes[\'peakWidthWindow\']\' is ' + str(type(self.Attributes['peakWidthWindow']))
				failureListBasic = conditionTest(condition, success, failure, failureListBasic, verbose, raiseError, raiseWarning, exception=TypeError(failure))
			# end self.Attributes['peakWidthWindow']
			## corrMethod
			# exist
			condition = 'corrMethod' in self.Attributes
			success = 'Check self.Attributes[\'corrMethod\'] exists:\tOK'
			failure = 'Check self.Attributes[\'corrMethod\'] exists:\tFailure, no attribute \'self.Attributes[\'corrMethod\']\''
			failureListBasic = conditionTest(condition, success, failure, failureListBasic, verbose, raiseError, raiseWarning, exception=AttributeError(failure))
			if condition:
				# is a str
				condition = isinstance(self.Attributes['corrMethod'], str)
				success = 'Check self.Attributes[\'corrMethod\'] is a str:\tOK'
				failure = 'Check self.Attributes[\'corrMethod\'] is a str:\tFailure, \'self.Attributes[\'corrMethod\']\' is ' + str(type(self.Attributes['corrMethod']))
				failureListBasic = conditionTest(condition, success, failure, failureListBasic, verbose, raiseError, raiseWarning, exception=TypeError(failure))
			# end self.Attributes['corrMethod']
			## corrThreshold
			# exist
			condition = 'corrThreshold' in self.Attributes
			success = 'Check self.Attributes[\'corrThreshold\'] exists:\tOK'
			failure = 'Check self.Attributes[\'corrThreshold\'] exists:\tFailure, no attribute \'self.Attributes[\'corrThreshold\']\''
			failureListBasic = conditionTest(condition, success, failure, failureListBasic, verbose, raiseError, raiseWarning, exception=AttributeError(failure))
			if condition:
				# is an int or float
				condition = isinstance(self.Attributes['corrThreshold'], (int, float, numpy.integer, numpy.floating))
				success = 'Check self.Attributes[\'corrThreshold\'] is an int or float:\tOK'
				failure = 'Check self.Attributes[\'corrThreshold\'] is an int or float:\tFailure, \'self.Attributes[\'corrThreshold\']\' is ' + str(type(self.Attributes['corrThreshold']))
				failureListBasic = conditionTest(condition, success, failure, failureListBasic, verbose, raiseError, raiseWarning, exception=TypeError(failure))
			# end self.Attributes['corrThreshold']
			## rsdThreshold
			# exist
			condition = 'rsdThreshold' in self.Attributes
			success = 'Check self.Attributes[\'rsdThreshold\'] exists:\tOK'
			failure = 'Check self.Attributes[\'rsdThreshold\'] exists:\tFailure, no attribute \'self.Attributes[\'rsdThreshold\']\''
			failureListBasic = conditionTest(condition, success, failure, failureListBasic, verbose, raiseError, raiseWarning, exception=AttributeError(failure))
			if condition:
				# is an int or float
				condition = isinstance(self.Attributes['rsdThreshold'], (int, float, numpy.integer, numpy.floating))
				success = 'Check self.Attributes[\'rsdThreshold\'] is an int or float:\tOK'
				failure = 'Check self.Attributes[\'rsdThreshold\'] is an int or float:\tFailure, \'self.Attributes[\'rsdThreshold\']\' is ' + str(type(self.Attributes['rsdThreshold']))
				failureListBasic = conditionTest(condition, success, failure, failureListBasic, verbose, raiseError, raiseWarning, exception=TypeError(failure))
			# end self.Attributes['rsdThreshold']
			## artifactualFilter
			# exist
			condition = 'artifactualFilter' in self.Attributes
			success = 'Check self.Attributes[\'artifactualFilter\'] exists:\tOK'
			failure = 'Check self.Attributes[\'artifactualFilter\'] exists:\tFailure, no attribute \'self.Attributes[\'artifactualFilter\']\''
			failureListBasic = conditionTest(condition, success, failure, failureListBasic, verbose, raiseError, raiseWarning, exception=AttributeError(failure))
			if condition:
				# is a bool
				condition = isinstance(self.Attributes['artifactualFilter'], bool)
				success = 'Check self.Attributes[\'artifactualFilter\'] is a bool:\tOK'
				failure = 'Check self.Attributes[\'artifactualFilter\'] is a bool:\tFailure, \'self.Attributes[\'artifactualFilter\']\' is ' + str(type(self.Attributes['artifactualFilter']))
				failureListBasic = conditionTest(condition, success, failure, failureListBasic, verbose, raiseError, raiseWarning, exception=TypeError(failure))
			# end self.Attributes['artifactualFilter']
			## deltaMzArtifactual
			# exist
			condition = 'deltaMzArtifactual' in self.Attributes
			success = 'Check self.Attributes[\'deltaMzArtifactual\'] exists:\tOK'
			failure = 'Check self.Attributes[\'deltaMzArtifactual\'] exists:\tFailure, no attribute \'self.Attributes[\'deltaMzArtifactual\']\''
			failureListBasic = conditionTest(condition, success, failure, failureListBasic, verbose, raiseError, raiseWarning, exception=AttributeError(failure))
			if condition:
				# is an int or float
				condition = isinstance(self.Attributes['deltaMzArtifactual'], (int, float, numpy.integer, numpy.floating))
				success = 'Check self.Attributes[\'deltaMzArtifactual\'] is an int or float:\tOK'
				failure = 'Check self.Attributes[\'deltaMzArtifactual\'] is an int or float:\tFailure, \'self.Attributes[\'deltaMzArtifactual\']\' is ' + str(type(self.Attributes['deltaMzArtifactual']))
				failureListBasic = conditionTest(condition, success, failure, failureListBasic, verbose, raiseError, raiseWarning, exception=TypeError(failure))
			# end self.Attributes['deltaMzArtifactual']
			## overlapThresholdArtifactual
			# exist
			condition = 'overlapThresholdArtifactual' in self.Attributes
			success = 'Check self.Attributes[\'overlapThresholdArtifactual\'] exists:\tOK'
			failure = 'Check self.Attributes[\'overlapThresholdArtifactual\'] exists:\tFailure, no attribute \'self.Attributes[\'overlapThresholdArtifactual\']\''
			failureListBasic = conditionTest(condition, success, failure, failureListBasic, verbose, raiseError, raiseWarning, exception=AttributeError(failure))
			if condition:
				# is an int or float
				condition = isinstance(self.Attributes['overlapThresholdArtifactual'], (int, float, numpy.integer, numpy.floating))
				success = 'Check self.Attributes[\'overlapThresholdArtifactual\'] is an int or float:\tOK'
				failure = 'Check self.Attributes[\'overlapThresholdArtifactual\'] is an int or float:\tFailure, \'self.Attributes[\'overlapThresholdArtifactual\']\' is ' + str(type(self.Attributes['overlapThresholdArtifactual']))
				failureListBasic = conditionTest(condition, success, failure, failureListBasic, verbose, raiseError, raiseWarning, exception=TypeError(failure))
			# end self.Attributes['overlapThresholdArtifactual']
			## corrThresholdArtifactual
			# exist
			condition = 'corrThresholdArtifactual' in self.Attributes
			success = 'Check self.Attributes[\'corrThresholdArtifactual\'] exists:\tOK'
			failure = 'Check self.Attributes[\'corrThresholdArtifactual\'] exists:\tFailure, no attribute \'self.Attributes[\'corrThresholdArtifactual\']\''
			failureListBasic = conditionTest(condition, success, failure, failureListBasic, verbose, raiseError, raiseWarning, exception=AttributeError(failure))
			if condition:
				# is an int or float
				condition = isinstance(self.Attributes['corrThresholdArtifactual'], (int, float, numpy.integer, numpy.floating))
				success = 'Check self.Attributes[\'corrThresholdArtifactual\'] is an int or float:\tOK'
				failure = 'Check self.Attributes[\'corrThresholdArtifactual\'] is an int or float:\tFailure, \'self.Attributes[\'corrThresholdArtifactual\']\' is ' + str(type(self.Attributes['corrThresholdArtifactual']))
				failureListBasic = conditionTest(condition, success, failure, failureListBasic, verbose, raiseError, raiseWarning, exception=TypeError(failure))
			# end self.Attributes['corrThresholdArtifactual']
			## FeatureExtractionSoftware
			# exist
			condition = 'FeatureExtractionSoftware' in self.Attributes
			success = 'Check self.Attributes[\'FeatureExtractionSoftware\'] exists:\tOK'
			failure = 'Check self.Attributes[\'FeatureExtractionSoftware\'] exists:\tFailure, no attribute \'self.Attributes[\'FeatureExtractionSoftware\']\''
			failureListBasic = conditionTest(condition, success, failure, failureListBasic, verbose, raiseError, raiseWarning, exception=AttributeError(failure))
			if condition:
				# is a str
				condition = isinstance(self.Attributes['FeatureExtractionSoftware'], str)
				success = 'Check self.Attributes[\'FeatureExtractionSoftware\'] is a str:\tOK'
				failure = 'Check self.Attributes[\'FeatureExtractionSoftware\'] is a str:\tFailure, \'self.Attributes[\'FeatureExtractionSoftware\']\' is ' + str(type(self.Attributes['FeatureExtractionSoftware']))
				failureListBasic = conditionTest(condition, success, failure, failureListBasic, verbose, raiseError, raiseWarning, exception=TypeError(failure))
			# end self.Attributes['FeatureExtractionSoftware']
			## Raw Data Path
			# exist
			condition = 'Raw Data Path' in self.Attributes
			success = 'Check self.Attributes[\'Raw Data Path\'] exists:\tOK'
			failure = 'Check self.Attributes[\'Raw Data Path\'] exists:\tFailure, no attribute \'self.Attributes[\'Raw Data Path\']\''
			failureListBasic = conditionTest(condition, success, failure, failureListBasic, verbose, raiseError, raiseWarning, exception=AttributeError(failure))
			if condition:
				if self.Attributes['Raw Data Path'] is not None:
					# is a str
					condition = isinstance(self.Attributes['Raw Data Path'], str)
					success = 'Check self.Attributes[\'Raw Data Path\'] is a str:\tOK'
					failure = 'Check self.Attributes[\'Raw Data Path\'] is a str:\tFailure, \'self.Attributes[\'Raw Data Path\']\' is ' + str(type(self.Attributes['Raw Data Path']))
					failureListBasic = conditionTest(condition, success, failure, failureListBasic, verbose, raiseError, raiseWarning, exception=TypeError(failure))
			# end self.Attributes['Raw Data Path']
			## Feature Names
			# exist
			condition = 'Feature Names' in self.Attributes
			success = 'Check self.Attributes[\'Feature Names\'] exists:\tOK'
			failure = 'Check self.Attributes[\'Feature Names\'] exists:\tFailure, no attribute \'self.Attributes[\'Feature Names\']\''
			failureListBasic = conditionTest(condition, success, failure, failureListBasic, verbose, raiseError, raiseWarning, exception=AttributeError(failure))
			if condition:
				# is a str
				condition = isinstance(self.Attributes['Feature Names'], str)
				success = 'Check self.Attributes[\'Feature Names\'] is a str:\tOK'
				failure = 'Check self.Attributes[\'Feature Names\'] is a str:\tFailure, \'self.Attributes[\'Feature Names\']\' is ' + str(type(self.Attributes['Feature Names']))
				failureListBasic = conditionTest(condition, success, failure, failureListBasic, verbose, raiseError, raiseWarning, exception=TypeError(failure))
			# end self.Attributes['Feature Names']
			# end self.Attributes

			## self.VariableType
			# is a enum VariableType
			condition = isinstance(self.VariableType, VariableType)
			success = 'Check self.VariableType is an enum \'VariableType\':\tOK'
			failure = 'Check self.VariableType is an enum \'VariableType\':\tFailure, \'self.VariableType\' is ' + str(type(self.VariableType))
			failureListBasic = conditionTest(condition, success, failure, failureListBasic, verbose, raiseError, raiseWarning, exception=TypeError(failure))
			# end Variabletype

			## self.corrExclusions
			# exist
			condition = hasattr(self, 'corrExclusions')
			success = 'Check self.corrExclusions exists:\tOK'
			failure = 'Check self.corrExclusions exists:\tFailure, no attribute \'self.corrExclusions\''
			failureListBasic = conditionTest(condition, success, failure, failureListBasic, verbose, raiseError, raiseWarning, exception=AttributeError(failure))
			#if condition:
			# 	 # which test here?
			#	 condition = isinstance(self.corrExclusions, str)
			#	 success = 'Check self.corrExclusions is a str:\tOK'
			#	 failure = 'Check self.corrExclusions is a str:\tFailure, \'self.corrExclusions\' is ' + str(type(self.corrExclusions))
			#	 failureListBasic = conditionTest(condition, success, failure, failureListBasic, verbose, raiseError, raiseWarning, exception=TypeError(failure))
			# end self.corrExclusions

			## self._correlationToDilution
			# exist
			condition = hasattr(self, '_correlationToDilution')
			success = 'Check self._correlationToDilution exists:\tOK'
			failure = 'Check self._correlationToDilution exists:\tFailure, no attribute \'self._correlationToDilution\''
			failureListBasic = conditionTest(condition, success, failure, failureListBasic, verbose, raiseError, raiseWarning, exception=AttributeError(failure))
			if condition:
				# is numpy.ndarray
				condition = isinstance(self._correlationToDilution, numpy.ndarray)
				success = 'Check self._correlationToDilution is a numpy.ndarray:\tOK'
				failure = 'Check self._correlationToDilution is a numpy.ndarray:\tFailure, \'self._correlationToDilution\' is ' + str(type(self._correlationToDilution))
				failureListBasic = conditionTest(condition, success, failure, failureListBasic, verbose, raiseError, raiseWarning, exception=TypeError(failure))
			# end self._correlationToDilution

			## self._artifactualLinkageMatrix
			# exist
			condition = hasattr(self, '_artifactualLinkageMatrix')
			success = 'Check self._artifactualLinkageMatrix exists:\tOK'
			failure = 'Check self._artifactualLinkageMatrix exists:\tFailure, no attribute \'self._artifactualLinkageMatrix\''
			failureListBasic = conditionTest(condition, success, failure, failureListBasic, verbose, raiseError, raiseWarning, exception=AttributeError(failure))
			if condition:
				# is pandas.DataFrame
				condition = isinstance(self._artifactualLinkageMatrix, pandas.DataFrame)
				success = 'Check self._artifactualLinkageMatrix is a pandas.DataFrame:\tOK'
				failure = 'Check self._artifactualLinkageMatrix is a pandas.DataFrame:\tFailure, \'self._artifactualLinkageMatrix\' is ' + str(type(self._artifactualLinkageMatrix))
				failureListBasic = conditionTest(condition, success, failure, failureListBasic, verbose, raiseError, raiseWarning, exception=TypeError(failure))
			# end self._artifactualLinkageMatrix

			## self._tempArtifactualLinkageMatrix
			# exist
			condition = hasattr(self, '_tempArtifactualLinkageMatrix')
			success = 'Check self._tempArtifactualLinkageMatrix exists:\tOK'
			failure = 'Check self._tempArtifactualLinkageMatrix exists:\tFailure, no attribute \'self._tempArtifactualLinkageMatrix\''
			failureListBasic = conditionTest(condition, success, failure, failureListBasic, verbose, raiseError, raiseWarning, exception=AttributeError(failure))
			if condition:
				# is pandas.DataFrame
				condition = isinstance(self._tempArtifactualLinkageMatrix, pandas.DataFrame)
				success = 'Check self._tempArtifactualLinkageMatrix is a pandas.DataFrame:\tOK'
				failure = 'Check self._tempArtifactualLinkageMatrix is a pandas.DataFrame:\tFailure, \'self._tempArtifactualLinkageMatrix\' is ' + str(type(self._tempArtifactualLinkageMatrix))
				failureListBasic = conditionTest(condition, success, failure, failureListBasic, verbose, raiseError, raiseWarning, exception=TypeError(failure))
			# end self._tempArtifactualLinkageMatrix

			## self.fileName
			# exist
			condition = hasattr(self, 'fileName')
			success = 'Check self.fileName exists:\tOK'
			failure = 'Check self.fileName exists:\tFailure, no attribute \'self.fileName\''
			failureListBasic = conditionTest(condition, success, failure, failureListBasic, verbose, raiseError, raiseWarning, exception=AttributeError(failure))
			if condition:
				# is a str
				condition = isinstance(self.fileName, str)
				success = 'Check self.fileName is a str:\tOK'
				failure = 'Check self.fileName is a str:\tFailure, \'self.fileName\' is ' + str(type(self.fileName))
				failureListBasic = conditionTest(condition, success, failure, failureListBasic, verbose, raiseError, raiseWarning, exception=TypeError(failure))
			# end self.fileName

			## self.filePath
			# exist
			condition = hasattr(self, 'filePath')
			success = 'Check self.filePath exists:\tOK'
			failure = 'Check self.filePath exists:\tFailure, no attribute \'self.filePath\''
			failureListBasic = conditionTest(condition, success, failure, failureListBasic, verbose, raiseError, raiseWarning, exception=AttributeError(failure))
			if condition:
				# is a str
				condition = isinstance(self.filePath, str)
				success = 'Check self.filePath is a str:\tOK'
				failure = 'Check self.filePath is a str:\tFailure, \'self.filePath\' is ' + str(type(self.filePath))
				failureListBasic = conditionTest(condition, success, failure, failureListBasic, verbose, raiseError, raiseWarning, exception=TypeError(failure))
			# end self.filePath

			## self._intensityData
			# Use _intensityData as size reference for all future tables
			if (self._intensityData.all() != numpy.array(None).all()):
				refNumSamples = self._intensityData.shape[0]
				refNumFeatures = self._intensityData.shape[1]
				if verbose:
					print('---- self._intensityData used as size reference ----')
					print('\t' + str(refNumSamples) + ' samples, ' + str(refNumFeatures) + ' features')
			# end self._intensityData

			## self.sampleMetadata
			# number of samples
			condition = (self.sampleMetadata.shape[0] == refNumSamples)
			success = 'Check self.sampleMetadata number of samples (rows):\tOK'
			failure = 'Check self.sampleMetadata number of samples (rows):\tFailure, \'self.sampleMetadata\' has ' + str(self.sampleMetadata.shape[0]) + ' samples, ' + str(refNumSamples) + ' expected'
			failureListBasic = conditionTest(condition, success, failure, failureListBasic, verbose, raiseError, raiseWarning, exception=ValueError(failure))
			if condition:
				# sampleMetadata['Sample File Name'] is str
				condition = isinstance(self.sampleMetadata['Sample File Name'][0], str)
				success = 'Check self.sampleMetadata[\'Sample File Name\'] is str:\tOK'
				failure = 'Check self.sampleMetadata[\'Sample File Name\'] is str:\tFailure, \'self.sampleMetadata[\'Sample File Name\']\' is ' + str(type(self.sampleMetadata['Sample File Name'][0]))
				failureListBasic = conditionTest(condition, success, failure, failureListBasic, verbose, raiseError, raiseWarning, exception=TypeError(failure))

				## Fields required for QC
				# sampleMetadata['AssayRole'] is enum AssayRole
				condition = isinstance(self.sampleMetadata['AssayRole'][0], AssayRole)
				success = 'Check self.sampleMetadata[\'AssayRole\'] is an enum \'AssayRole\':\tOK'
				failure = 'Check self.sampleMetadata[\'AssayRole\'] is an enum \'AssayRole\':\tFailure, \'self.sampleMetadata[\'AssayRole\']\' is ' + str(type(self.sampleMetadata['AssayRole'][0]))
				failureListQC = conditionTest(condition, success, failure, failureListQC, verbose, raiseError, raiseWarning, exception=TypeError(failure))
				# sampleMetadata['SampleType'] is enum SampleType
				condition = isinstance(self.sampleMetadata['SampleType'][0], SampleType)
				success = 'Check self.sampleMetadata[\'SampleType\'] is an enum \'SampleType\':\tOK'
				failure = 'Check self.sampleMetadata[\'SampleType\'] is an enum \'SampleType\':\tFailure, \'self.sampleMetadata[\'SampleType\']\' is ' + str(type(self.sampleMetadata['SampleType'][0]))
				failureListQC = conditionTest(condition, success, failure, failureListQC, verbose, raiseError, raiseWarning, exception=TypeError(failure))
				# sampleMetadata['Dilution'] is an int or float
				condition = isinstance(self.sampleMetadata['Dilution'][0], (int, float, numpy.integer, numpy.floating))
				success = 'Check self.sampleMetadata[\'Dilution\'] is int or float:\tOK'
				failure = 'Check self.sampleMetadata[\'Dilution\'] is int or float:\tFailure, \'self.sampleMetadata[\'Dilution\']\' is ' + str(type(self.sampleMetadata['Dilution'][0]))
				failureListQC = conditionTest(condition, success, failure, failureListQC, verbose, raiseError, raiseWarning, exception=TypeError(failure))
				# sampleMetadata['Batch'] is an int or float
				condition = isinstance(self.sampleMetadata['Batch'][0], (int, float, numpy.integer, numpy.floating))
				success = 'Check self.sampleMetadata[\'Batch\'] is int or float:\tOK'
				failure = 'Check self.sampleMetadata[\'Batch\'] is int or float:\tFailure, \'self.sampleMetadata[\'Batch\']\' is ' + str(type(self.sampleMetadata['Batch'][0]))
				failureListQC = conditionTest(condition, success, failure, failureListQC, verbose, raiseError, raiseWarning, exception=TypeError(failure))
				# sampleMetadata['Correction Batch'] is an int or float
				condition = isinstance(self.sampleMetadata['Correction Batch'][0], (int, float, numpy.integer, numpy.floating))
				success = 'Check self.sampleMetadata[\'Correction Batch\'] is int or float:\tOK'
				failure = 'Check self.sampleMetadata[\'Correction Batch\'] is int or float:\tFailure, \'self.sampleMetadata[\'Correction Batch\']\' is ' + str(type(self.sampleMetadata['Correction Batch'][0]))
				failureListQC = conditionTest(condition, success, failure, failureListQC, verbose, raiseError, raiseWarning, exception=TypeError(failure))
				# sampleMetadata['Run Order'] is an int
				condition = isinstance(self.sampleMetadata['Run Order'][0], (int, numpy.integer))
				success = 'Check self.sampleMetadata[\'Run Order\'] is int:\tOK'
				failure = 'Check self.sampleMetadata[\'Run Order\'] is int:\tFailure, \'self.sampleMetadata[\'Run Order\']\' is ' + str(type(self.sampleMetadata['Run Order'][0]))
				failureListQC = conditionTest(condition, success, failure, failureListQC, verbose, raiseError, raiseWarning, exception=TypeError(failure))
				# sampleMetadata['Acquired Time'] is datetime.datetime
				condition = isinstance(self.sampleMetadata['Acquired Time'][0], datetime)
				success = 'Check self.sampleMetadata[\'Acquired Time\'] is datetime:\tOK'
				failure = 'Check self.sampleMetadata[\'Acquired Time\'] is datetime:\tFailure, \'self.sampleMetadata[\'Acquired Time\']\' is ' + str(type(self.sampleMetadata['Acquired Time'][0]))
				failureListQC = conditionTest(condition, success, failure, failureListQC, verbose, raiseError, raiseWarning, exception=TypeError(failure))
				# sampleMetadata['Sample Base Name'] is str
				condition = isinstance(self.sampleMetadata['Sample Base Name'][0], str)
				success = 'Check self.sampleMetadata[\'Sample Base Name\'] is str:\tOK'
				failure = 'Check self.sampleMetadata[\'Sample Base Name\'] is str:\tFailure, \'self.sampleMetadata[\'Sample Base Name\']\' is ' + str(type(self.sampleMetadata['Sample Base Name'][0]))
				failureListQC = conditionTest(condition, success, failure, failureListQC, verbose, raiseError, raiseWarning, exception=TypeError(failure))

				## Sample metadata fields
				# ['Matrix']
				condition = ('Matrix' in self.sampleMetadata.columns)
				success = 'Check self.sampleMetadata[\'Matrix\'] exists:\tOK'
				failure = 'Check self.sampleMetadata[\'Matrix\'] exists:\tFailure, \'self.sampleMetadata\' lacks a \'Matrix\' column'
				failureListMeta = conditionTest(condition, success, failure, failureListMeta, verbose, raiseError, raiseWarning, exception=LookupError(failure))
				if condition:
					# sampleMetadata['Matrix'] is str
					condition = isinstance(self.sampleMetadata['Matrix'][0], str)
					success = 'Check self.sampleMetadata[\'Matrix\'] is str:\tOK'
					failure = 'Check self.sampleMetadata[\'Matrix\'] is str:\tFailure, \'self.sampleMetadata[\'Matrix\']\' is ' + str(type(self.sampleMetadata['Matrix'][0]))
					failureListMeta = conditionTest(condition, success, failure, failureListMeta, verbose, raiseError, raiseWarning, exception=TypeError(failure))
				# end self.sampleMetadata['Matrix']
				# ['Subject ID']
				condition = ('Subject ID' in self.sampleMetadata.columns)
				success = 'Check self.sampleMetadata[\'Subject ID\'] exists:\tOK'
				failure = 'Check self.sampleMetadata[\'Subject ID\'] exists:\tFailure, \'self.sampleMetadata\' lacks a \'Subject ID\' column'
				failureListMeta = conditionTest(condition, success, failure, failureListMeta, verbose, raiseError, raiseWarning, exception=LookupError(failure))
				if condition:
					# sampleMetadata['Subject ID'] is str
					condition = (self.sampleMetadata['Subject ID'].dtype == numpy.dtype('O'))
					success = 'Check self.sampleMetadata[\'Subject ID\'] is str:\tOK'
					failure = 'Check self.sampleMetadata[\'Subject ID\'] is str:\tFailure, \'self.sampleMetadata[\'Subject ID\']\' is ' + str(type(self.sampleMetadata['Subject ID'][0]))
					failureListMeta = conditionTest(condition, success, failure, failureListMeta, verbose, raiseError, raiseWarning, exception=TypeError(failure))
				# end self.sampleMetadata['Subject ID']
				# sampleMetadata['Sampling ID'] is str
				condition = (self.sampleMetadata['Sampling ID'].dtype == numpy.dtype('O'))
				success = 'Check self.sampleMetadata[\'Sampling ID\'] is str:\tOK'
				failure = 'Check self.sampleMetadata[\'Sampling ID\'] is str:\tFailure, \'self.sampleMetadata[\'Sampling ID\']\' is ' + str(type(self.sampleMetadata['Sampling ID'][0]))
				failureListMeta = conditionTest(condition, success, failure, failureListMeta, verbose, raiseError, raiseWarning, exception=TypeError(failure))
			# end self.sampleMetadata number of samples
			# end self.sampleMetadata

			## self.featureMetadata
			# number of features
			condition = (self.featureMetadata.shape[0] == refNumFeatures)
			success = 'Check self.featureMetadata number of features (rows):\tOK'
			failure = 'Check self.featureMetadata number of features (rows):\tFailure, \'self.featureMetadata\' has ' + str(self.featureMetadata.shape[0]) + ' features, ' + str(refNumFeatures) + ' expected'
			failureListBasic = conditionTest(condition, success, failure, failureListBasic, verbose, raiseError, raiseWarning, exception=ValueError(failure))
			if condition & (self.featureMetadata.shape[0] != 0):
				# No point checking columns if the number of features is wrong or no samples
				# featureMetadata['Feature Name'] is str
				condition = isinstance(self.featureMetadata['Feature Name'][0], str)
				success = 'Check self.featureMetadata[\'Feature Name\'] is str:\tOK'
				failure = 'Check self.featureMetadata[\'Feature Name\'] is str:\tFailure, \'self.featureMetadata[\'Feature Name\']\' is ' + str(type(self.featureMetadata['Feature Name'][0]))
				failureListBasic = conditionTest(condition, success, failure, failureListBasic, verbose, raiseError, raiseWarning, exception=TypeError(failure))
				if condition:
					# featureMetadata['Feature Name'] are unique
					u_ids, u_counts = numpy.unique(self.featureMetadata['Feature Name'], return_counts=True)
					condition = all(u_counts == 1)
					success = 'Check self.featureMetadata[\'Feature Name\'] are unique:\tOK'
					failure = 'Check self.featureMetadata[\'Feature Name\'] are unique:\tFailure, the following \'self.featureMetadata[\'Feature Name\']\' are present more than once ' + str(u_ids[u_counts > 1].tolist())
					failureListBasic = conditionTest(condition, success, failure, failureListBasic, verbose, raiseError, raiseWarning, exception=ValueError(failure))
				# end self.featureMetadata['Feature Name']
				# ['m/z']
				condition = ('m/z' in self.featureMetadata.columns)
				success = 'Check self.featureMetadata[\'m/z\'] exists:\tOK'
				failure = 'Check self.featureMetadata[\'m/z\'] exists:\tFailure, \'self.featureMetadata\' lacks a \'m/z\' column'
				failureListBasic = conditionTest(condition, success, failure, failureListBasic, verbose, raiseError, raiseWarning, exception=LookupError(failure))
				if condition:
					# featureMetadata['m/z'] is int or float
					condition = isinstance(self.featureMetadata['m/z'][0], (int, float, numpy.integer, numpy.floating))
					success = 'Check self.featureMetadata[\'m/z\'] is int or float:\tOK'
					failure = 'Check self.featureMetadata[\'m/z\'] is int or float:\tFailure, \'self.featureMetadata[\'m/z\']\' is ' + str(type(self.featureMetadata['m/z'][0]))
					failureListBasic = conditionTest(condition, success, failure, failureListBasic, verbose, raiseError, raiseWarning, exception=TypeError(failure))
				# end self.featureMetadata['m/z']
				# ['Retention Time']
				condition = ('Retention Time' in self.featureMetadata.columns)
				success = 'Check self.featureMetadata[\'Retention Time\'] exists:\tOK'
				failure = 'Check self.featureMetadata[\'Retention Time\'] exists:\tFailure, \'self.featureMetadata\' lacks a \'Retention Time\' column'
				failureListBasic = conditionTest(condition, success, failure, failureListBasic, verbose, raiseError, raiseWarning, exception=LookupError(failure))
				if condition:
					# featureMetadata['Retention Time'] is int or float
					condition = isinstance(self.featureMetadata['Retention Time'][0], (int, float, numpy.integer, numpy.floating))
					success = 'Check self.featureMetadata[\'Retention Time\'] is int or float:\tOK'
					failure = 'Check self.featureMetadata[\'Retention Time\'] is int or float:\tFailure, \'self.featureMetadata[\'Retention Time\']\' is ' + str(type(self.featureMetadata['Retention Time'][0]))
					failureListBasic = conditionTest(condition, success, failure, failureListBasic, verbose, raiseError, raiseWarning, exception=TypeError(failure))
				# end self.featureMetadata['Retention Time']
			# end self.featureMetadata number of features
			# end self.featureMetadata

			## self.sampleMask
			# is initialised
			condition = (self.sampleMask.shape != ())
			success = 'Check self.sampleMask is initialised:\tOK'
			failure = 'Check self.sampleMask is initialised:\tFailure, \'self.sampleMask\' is not initialised'
			failureListBasic = conditionTest(condition, success, failure, failureListBasic, verbose, raiseError, raiseWarning, exception=ValueError(failure))
			if condition:
				# number of samples
				condition = (self.sampleMask.shape == (refNumSamples,))
				success = 'Check self.sampleMask number of samples:\tOK'
				failure = 'Check self.sampleMask number of samples:\tFailure, \'self.sampleMask\' has ' + str(self.sampleMask.shape[0]) + ' samples, ' + str(refNumSamples) + ' expected'
				failureListBasic = conditionTest(condition, success, failure, failureListBasic, verbose, raiseError, raiseWarning, exception=ValueError(failure))
			## end self.sampleMask

			## self.featureMask
			# is initialised
			condition = (self.featureMask.shape != ())
			success = 'Check self.featureMask is initialised:\tOK'
			failure = 'Check self.featureMask is initialised:\tFailure, \'self.featureMask\' is not initialised'
			failureListBasic = conditionTest(condition, success, failure, failureListBasic, verbose, raiseError, raiseWarning, exception=ValueError(failure))
			if condition:
				# number of features
				condition = (self.featureMask.shape == (refNumFeatures,))
				success = 'Check self.featureMask number of features:\tOK'
				failure = 'Check self.featureMask number of features:\tFailure, \'self.featureMask\' has ' + str(self.featureMask.shape[0]) + ' features, ' + str(refNumFeatures) + ' expected'
				failureListBasic = conditionTest(condition, success, failure, failureListBasic, verbose, raiseError, raiseWarning, exception=ValueError(failure))
			## end self.featureMask


			## List additional attributes (print + log)
			expectedSet = set({'Attributes', 'VariableType', '_Normalisation', '_name', 'fileName', 'filePath',
							   '_intensityData', 'sampleMetadata', 'featureMetadata', 'sampleMask',  'featureMask',
							   'sampleMetadataExcluded', 'intensityDataExcluded', 'featureMetadataExcluded', 'excludedFlag',
							   'corrExclusions', '_correlationToDilution', '_artifactualLinkageMatrix', '_tempArtifactualLinkageMatrix'})
			objectSet = set(self.__dict__.keys())
			additionalAttributes = objectSet - expectedSet
			if len(additionalAttributes) > 0:
				if verbose:
					print('--------')
					print(str(len(additionalAttributes)) + ' additional attributes in the object:')
					print('\t' + str(list(additionalAttributes)))
			else:
				if verbose:
					print('--------')
					print('No additional attributes in the object')

			## Log and final Output
			# Basic failure might compromise logging, failure of QC compromises sample meta
			if len(failureListBasic) == 0:
				# Prepare log text and bool
				if len(failureListQC) != 0:
					QCText = 'lacks parameters for QC'
					QCBool = False
					MetaText = 'lacks sample metadata'
					MetaBool = False
				else:
					QCText = 'has parameters for QC'
					QCBool = True
					if len(failureListMeta) != 0:
						MetaText = 'lacks sample metadata'
						MetaBool = False
					else:
						MetaText = 'has sample metadata'
						MetaBool = True
				# Log
				self.Attributes['Log'].append([datetime.now(), 'Dataset conforms to basic MSDataset (0 errors), %s (%d errors), %s (%d errors), (%i samples and %i features), with %d additional attributes in the object: %s. QC errors: %s, Meta errors: %s' % (QCText, len(failureListQC), MetaText, len(failureListMeta), self.noSamples, self.noFeatures, len(additionalAttributes), list(additionalAttributes), list(failureListQC), list(failureListMeta))])
				# print results
				if verbose:
					print('--------')
					print('Conforms to Dataset:\t 0 errors found')
					print('Conforms to basic MSDataset:\t 0 errors found')
					if QCBool:
						print('Has required parameters for QC:\t %d errors found' % ((len(failureListQC))))
					else:
						print('Does not have QC parameters:\t %d errors found' % ((len(failureListQC))))
					if MetaBool:
						print('Has sample metadata information:\t %d errors found' % ((len(failureListMeta))))
					else:
						print('Does not have sample metadata information:\t %d errors found' % ((len(failureListMeta))))
				# output
				if (not QCBool) & raiseWarning:
					warnings.warn('Does not have QC parameters:\t %d errors found' % ((len(failureListQC))))
				if (not MetaBool) & raiseWarning:
					warnings.warn('Does not have sample metadata information:\t %d errors found' % ((len(failureListMeta))))
				return({'Dataset': True, 'BasicMSDataset': True, 'QC': QCBool, 'sampleMetadata': MetaBool})

			# Try logging to something that might not have a log
			else:
				# try logging
				try:
					self.Attributes['Log'].append([datetime.now(), 'Failed basic MSDataset validation, with the following %d issues: %s' % (len(failureListBasic), failureListBasic)])
				except (AttributeError, KeyError, TypeError):
					if verbose:
						print('--------')
						print('Logging failed')
				# print results
				if verbose:
					print('--------')
					print('Conforms to Dataset:\t 0 errors found')
					print('Does not conform to basic MSDataset:\t %i errors found' % (len(failureListBasic)))
					print('Does not have QC parameters')
					print('Does not have sample metadata information')
				# output
				if raiseWarning:
					warnings.warn('Does not conform to basic MSDataset:\t %i errors found' % (len(failureListBasic)))
					warnings.warn('Does not have QC parameters')
					warnings.warn('Does not have sample metadata information')
				return({'Dataset': True, 'BasicMSDataset': False, 'QC': False, 'sampleMetadata': False})

		# If it's not a Dataset, no point checking anything more
		else:
			# try logging
			try:
				self.Attributes['Log'].append([datetime.now(), 'Failed basic MSDataset validation, Failed Dataset validation'])
			except (AttributeError, KeyError, TypeError):
				if verbose:
					print('--------')
					print('Logging failed')
			# print results
			if verbose:
				print('--------')
				print('Does not conform to Dataset')
				print('Does not conform to basic MSDataset')
				print('Does not have QC parameters')
				print('Does not have sample metadata information')
			# output
			if raiseWarning:
				warnings.warn('Does not conform to basic MSDataset')
				warnings.warn('Does not have QC parameters')
				warnings.warn('Does not have sample metadata information')
			return ({'Dataset': False, 'BasicMSDataset': False, 'QC': False, 'sampleMetadata': False})


def main():
	print("Implementation of " + os.path.split(os.path.dirname(inspect.getfile(nPYc)))[1])

if __name__=='__main__':
	main()<|MERGE_RESOLUTION|>--- conflicted
+++ resolved
@@ -1131,33 +1131,24 @@
 		aliquoting_protocol = Protocol(id_="aliquoting",name="aliquoting",protocol_type=OntologyAnnotation(term="aliquoting"))
 
 		for index, row in self.sampleMetadata.iterrows():
-			src_name = row['Sample File Name']
-			source = Source(name=src_name)
-
-			source.comments.append(Comment(name='Study Name', value=row['Study']))
-			study.sources.append(source)
-
-			sample_name = src_name
-
-<<<<<<< HEAD
+		    src_name = row['Sample File Name']
+		    source = Source(name=src_name)
+
+		    source.comments.append(Comment(name='Study Name', value=row['Study']))
+		    study.sources.append(source)
+
+		    sample_name = src_name
+
 		    #sample_name = 'sample_'+str(index)
 		    sample = Sample(name=sample_name, derives_from=[source])
 		    # check if field exists first
 		    status = row['Status'].values[0] if not pandas.isnull(row['Status']) else 'N/A'
 		    characteristic_material_type = Characteristic(category=OntologyAnnotation(term="material type"), value=status)
 		    sample.characteristics.append(characteristic_material_type)
-=======
-			#sample_name = 'sample_'+str(index)
-			sample = Sample(name=sample_name, derives_from=[source])
-
-			characteristic_material_type = Characteristic(category=OntologyAnnotation(term="material type"), value=row['Status'])
-			sample.characteristics.append(characteristic_material_type)
->>>>>>> 9497d56b
-
-			#characteristic_material_role = Characteristic(category=OntologyAnnotation(term="material role"), value=row['SampleType'])
-			#sample.characteristics.append(characteristic_material_role)
-
-<<<<<<< HEAD
+
+		    #characteristic_material_role = Characteristic(category=OntologyAnnotation(term="material role"), value=row['SampleType'])
+		    #sample.characteristics.append(characteristic_material_role)
+
 		    # check if field exists first
 		    age = row['Age'].values[0] if not pandas.isnull(row['Age']) else 'N/A'
 		    characteristic_age = Characteristic(category=OntologyAnnotation(term="Age"), value=age,unit='Year')
@@ -1174,34 +1165,17 @@
 		    sampling_date = row['Sampling Date'] if not pandas.isnull(row['Sampling Date']) else None
 		    sample_collection_process = Process(id_='sam_coll_proc',executes_protocol=sample_collection_protocol,date_=sampling_date)
 		    aliquoting_process = Process(id_='sam_coll_proc',executes_protocol=aliquoting_protocol,date_=sampling_date)
-=======
-			# check if field exists first
-			age = row['Age'] if not pandas.isnull(row['Age']) else 'N/A'
-			characteristic_age = Characteristic(category=OntologyAnnotation(term="Age"), value=age,unit='Year')
-			sample.characteristics.append(characteristic_age)
-			# check if field exists first
-			gender = row['Gender'] if not pandas.isnull(row['Gender']) else 'N/A'
-			characteristic_gender = Characteristic(category=OntologyAnnotation(term="Gender"), value=gender)
-			sample.characteristics.append(characteristic_gender)
-
-			ncbitaxon = OntologySource(name='NCBITaxon', description="NCBI Taxonomy")
-			characteristic_organism = Characteristic(category=OntologyAnnotation(term="Organism"),value=OntologyAnnotation(term="Homo Sapiens", term_source=ncbitaxon,term_accession="http://purl.bioontology.org/ontology/NCBITAXON/9606"))
-			sample.characteristics.append(characteristic_organism)
-
-			sample_collection_process = Process(id_='sam_coll_proc',executes_protocol=sample_collection_protocol,date_=row['Sampling Date'])
-			aliquoting_process = Process(id_='sam_coll_proc',executes_protocol=aliquoting_protocol,date_=row['Sampling Date'])
->>>>>>> 9497d56b
-
-			sample_collection_process.inputs = [source]
-			aliquoting_process.outputs = [sample]
-
-			# links processes
-			plink(sample_collection_process, aliquoting_process)
-
-			study.process_sequence.append(sample_collection_process)
-			study.process_sequence.append(aliquoting_process)
-
-			study.samples.append(sample)
+
+		    sample_collection_process.inputs = [source]
+		    aliquoting_process.outputs = [sample]
+
+		    # links processes
+		    plink(sample_collection_process, aliquoting_process)
+
+		    study.process_sequence.append(sample_collection_process)
+		    study.process_sequence.append(aliquoting_process)
+
+		    study.samples.append(sample)
 
 
 		study.protocols.append(sample_collection_protocol)
@@ -1223,53 +1197,6 @@
 
 		#for index, row in sampleMetadata.iterrows():
 		for index, sample in enumerate(study.samples):
-<<<<<<< HEAD
-		    row = self.sampleMetadata.loc[self.sampleMetadata['Sample File Name'].astype(str) == sample.name]
-
-		    # create an extraction process that executes the extraction protocol
-		    extraction_process = Process(executes_protocol=extraction_protocol)
-
-		    # extraction process takes as input a sample, and produces an extract material as output
-		    sample_name = sample.name
-		    sample = Sample(name=sample_name, derives_from=[source])
-
-		    extraction_process.inputs.append(sample)
-		    material = Material(name="extract-{}".format(index))
-		    material.type = "Extract Name"
-		    extraction_process.outputs.append(material)
-
-		    # create a ms process that executes the nmr protocol
-		    ms_process = Process(executes_protocol=ms_protocol,date_=datetime.isoformat(datetime.strptime(str(row['Acquired Time'].values[0]), '%Y-%m-%d %H:%M:%S')))
-
-		    ms_process.name = "assay-name-{}".format(index)
-		    ms_process.inputs.append(extraction_process.outputs[0])
-		    # ms process usually has an output data file
-             # check if field exists first
-		    assay_data_name = row['Assay data name'].values[0] if not pandas.isnull(row['Assay data name']) else 'N/A'
-		    datafile = DataFile(filename=assay_data_name, label="MS Assay Name", generated_from=[sample])
-		    ms_process.outputs.append(datafile)
-
-		    #nmr_process.parameter_values.append(ParameterValue(category='Run Order',value=str(i)))
-		    ms_process.parameter_values = [ParameterValue(category=ms_protocol.get_param('Run Order'),value=row['Run Order'].values[0])]
-             # check if field exists first
-		    instrument = row['Instrument'].values[0] if not pandas.isnull(row['Instrument']) else 'N/A'
-		    ms_process.parameter_values.append(ParameterValue(category=ms_protocol.get_param('Instrument'),value=instrument))
-             # check if field exists first
-		    sbatch = row['Sample batch'].values[0] if not pandas.isnull(row['Sample batch']) else 'N/A'
-		    ms_process.parameter_values.append(ParameterValue(category=ms_protocol.get_param('Sample Batch'),value=sbatch))
-		    ms_process.parameter_values.append(ParameterValue(category=ms_protocol.get_param('Acquisition Batch'),value=row['Batch'].values[0]))
-
-		    # ensure Processes are linked forward and backward
-		    plink(extraction_process, ms_process)
-		    # make sure the extract, data file, and the processes are attached to the assay
-		    ms_assay.samples.append(sample)
-		    ms_assay.data_files.append(datafile)
-		    ms_assay.other_material.append(material)
-		    ms_assay.process_sequence.append(extraction_process)
-		    ms_assay.process_sequence.append(ms_process)
-		    ms_assay.measurement_type = OntologyAnnotation(term="metabolite profiling")
-		    ms_assay.technology_type = OntologyAnnotation(term="mass spectrometry")
-=======
 			row = self.sampleMetadata.loc[self.sampleMetadata['Sample File Name'].astype(str) == sample.name]
 
 			# create an extraction process that executes the extraction protocol
@@ -1309,7 +1236,6 @@
 			ms_assay.process_sequence.append(ms_process)
 			ms_assay.measurement_type = OntologyAnnotation(term="metabolite profiling")
 			ms_assay.technology_type = OntologyAnnotation(term="mass spectrometry")
->>>>>>> 9497d56b
 
 		# attach the assay to the study
 		study.assays.append(ms_assay)
