"""
:py:mod:`~nPYc.utilities.extractParams` contains several utility functions to read analytical parameters from raw data files.
"""

import re
import logging
import os
import pandas
import warnings
from datetime import datetime
import numpy
from ._getMetadataFrommzML import extractmzMLParamsRegex
from ._getMetadataFromWatersRaw import extractWatersRAWParams
from ._getMetadataFromBrukerNMR import extractBrukerparams


def extractParams(filepath, filetype, pdata=1, whichFiles=None):
    """
    Extract analytical parameters from raw data files for Bruker, Waters .RAW data and .mzML only.
    :param filepath: Look for data in all the directories under this location.
    :type searchDirectory: string
    :param filetype: Search for this type of data
    :type filetype: string
    :param int pdata: pdata folder for Bruker data
    :param list whichFiles: If a list of files is provided, only the files in it will be parsed
    :return: Analytical parameters, indexed by file name.
    :rtype: pandas.Dataframe
    """

    queryItems = dict()
    # Build our ID criteria
    if filetype == 'Bruker':
        pattern = r'^1r$'
        pattern = re.compile(pattern)
        queryItems[os.path.join('..', '..', 'acqus')] = ['##OWNER=', '##$PULPROG=', '##$RG=', '##$SW=', '##$SFO1=',
                                                            '##$TD=', '##$PROBHD=',
                                                            '##$BF1=', '##$O1=', '##$P=', '##$AUNM=', '##$NS=']
        queryItems['procs'] = ['##$OFFSET=', '##$SW_p=', '##$NC_proc=', '##$SF=', '##$SI=', '##$BYTORDP=', '##$XDIM=']

        # Assemble a list of files
        fileList = buildFileList(filepath, pattern)
        pdataPattern = re.compile(r'.+[/\\]\d+?[/\\]pdata[/\\]' + str(pdata) + r'[/\\]1r$')
        fileList = [x for x in fileList if pdataPattern.match(x)]

        query = r'^\$\$\W(.+?)\W+([\w-]+@[\w-]+)$'
        acqTimeRE = re.compile(query)

    elif filetype == 'Waters .raw':
        pattern = '.+?\.raw$'
        queryItems['_extern.inf'] = ['Resolution', 'Capillary (kV)', 'Sampling Cone', u'Source Temperature (°C)',
                                     'Source Offset', u'Desolvation Temperature (°C)', 'Cone Gas Flow (L/Hr)',
                                     'Desolvation Gas Flow (L/Hr)',
                                     'LM Resolution', 'HM Resolution', 'Collision Energy', 'Polarity', 'Detector\t',
                                     'Scan Time (sec)',
                                     'Interscan Time (sec)', 'Start Mass', 'End Mass', 'Backing', 'Collision\t',
                                     'TOF\t']
        queryItems['_HEADER.TXT'] = ['$$ Acquired Date:', '$$ Acquired Time:', '$$ Instrument:']
        queryItems['_INLET.INF'] = ['ColumnType:', 'Column Serial Number:']

        # Assemble a list of files
        pattern = re.compile(pattern)
        fileList = buildFileList(filepath, pattern)

    elif filetype == '.mzML':
        pattern = '.+?\.mzML$'
        queryItems = ['startTimeStamp']
        pattern = re.compile(pattern)
        fileList = buildFileList(filepath, pattern)

    if whichFiles is not None:
        fileList = [x for x in fileList if x in whichFiles]

    # iterate over the list
    results = list()
    for filename in fileList:
        if filetype == 'Bruker':
            results.append(extractBrukerparams(filename, queryItems, acqTimeRE))
        elif filetype == 'Waters .raw':
            extractedWatersRaw = extractWatersRAWParams(filename, queryItems)
            try:
                extractedWatersRaw['Acquired Time'] = datetime.strptime(str(extractedWatersRaw['$$ Acquired Date:']) +
                " " + str(extractedWatersRaw['$$ Acquired Time:']), '%d-%b-%Y %H:%M:%S')
            except KeyError:
                extractedWatersRaw['Acquired Time'] = numpy.nan
            results.append(extractedWatersRaw)
        elif filetype == '.mzML':
            extractedmzML = extractmzMLParamsRegex(filename, queryItems)
            try:
                extractedmzML['Acquired Time'] = pandas.to_datetime(extractedmzML['startTimeStamp'], infer_datetime_format=True)
            except KeyError:
                extractedmzML['Acquired Time'] = numpy.nan
            results.append(extractedmzML)

    resultsDF = pandas.DataFrame(results)

    if resultsDF.shape[0] > 0:
        resultsDF['Sample File Name'] = resultsDF['Sample File Name'].str.strip()
        # Rename '$$ Acquired Time' and '$$ Acquired Date to avoid confusion
        resultsDF.rename(columns={'$$ Acquired Time:': 'Measurement Time'}, inplace=True)
        resultsDF.rename(columns={'$$ Acquired Date:': 'Measurement Date'}, inplace=True)

        duplicateSamples = resultsDF.loc[resultsDF['Sample File Name'].duplicated(keep=False)]
        if duplicateSamples.size > 0:
            warnings.warn('Duplicate raw data loaded, discarding duplicates.', UserWarning)
            # Drop duplicate files
<<<<<<< HEAD
            resultsDF = resultsDF.loc[resultsDF['Sample File Name'].duplicated(keep='first') is False]
=======
            resultsDF = resultsDF.loc[~resultsDF['Sample File Name'].duplicated(keep='first')]
>>>>>>> ce399a26

        resultsDF = resultsDF.apply(lambda x: pandas.to_numeric(x, errors='ignore'))
        resultsDF['Acquired Time'] = pandas.to_datetime(resultsDF['Acquired Time'])
    if filetype == '.mzML':
        resultsDF.drop(columns=['startTimeStamp'], inplace=True)

    return resultsDF


def buildFileList(filepath, pattern):
    """
    Search for data files, by attempting to match to the file path regex *pattern*.
    :param filepath: Look for data in all the directories under this location
    :type searchDirectory: str
    :param pattern: Recognise experimental data by matching path to this compiled regex
    :type pattern: re.SRE_Pattern
    :return: A list of all paths below *searchDirectory* that matched *pattern*
    :rtype: list[str,]
    """
    logging.debug('Searching in: ' + filepath)

    # Read in all folder names
    child_items = os.listdir(filepath)

    fileList = list()

    # Match against pattern
    for childItem in child_items:
        if pattern.match(childItem):
            logging.debug('Matched: ' + childItem)
            fileList.append(os.path.join(filepath, childItem))
        elif os.path.isdir(os.path.join(filepath, childItem)):
            # search again in this folder.
            logging.debug('Descending into: ' + childItem)
            fileList.extend(buildFileList(os.path.join(filepath, childItem), pattern))
        else:
            logging.debug('Discarding: ' + childItem)
    return fileList


def main():
    import sys
    import argparse
    import logging

    parser = argparse.ArgumentParser(description='Parse experiment files for information.')
    parser.add_argument("-v", "--verbose", help="increase output verbosity.", action="store_true")
    parser.add_argument("-t", "--type", help="Filetype of data to parse.")
    parser.add_argument('source', type=str, help='Path containing.raw data to parse.')
    parser.add_argument('output', type=str, help='Destination for .csv output.')

    args = parser.parse_args()

    if args.verbose:
        logging.basicConfig(level=logging.DEBUG)

    """Parse input file into output"""
    print('Working...')
    table = extractParams(args.source, 'Waters .raw')

    # Write output
    table.to_csv(args.output, encoding='utf-8', index=False)


if __name__ == '__main__':
    main()
<|MERGE_RESOLUTION|>--- conflicted
+++ resolved
@@ -103,11 +103,7 @@
         if duplicateSamples.size > 0:
             warnings.warn('Duplicate raw data loaded, discarding duplicates.', UserWarning)
             # Drop duplicate files
-<<<<<<< HEAD
-            resultsDF = resultsDF.loc[resultsDF['Sample File Name'].duplicated(keep='first') is False]
-=======
             resultsDF = resultsDF.loc[~resultsDF['Sample File Name'].duplicated(keep='first')]
->>>>>>> ce399a26
 
         resultsDF = resultsDF.apply(lambda x: pandas.to_numeric(x, errors='ignore'))
         resultsDF['Acquired Time'] = pandas.to_datetime(resultsDF['Acquired Time'])
