{% extends "base_QC.html" %}

{% import 'pcaReport.html' as pca %}
{% import 'sampleReportChunk.html' as sampleReport %}

{% block title %}Assay Summary Report For: {{ item.Name }}{% endblock %}

{% block content %}

<!--Overall Summary_______________________________________________________________________________________________________________-->
<h2>Final Dataset</h2>

<div class='content'>
	<p>{{ item['Nsamples'] }} samples</p>
	<p>{{ item['Nfeatures'] }} features</p>
	<p></p>
</div>

<!--Sample Details________________________________________________________________________________________________________________-->
<h2>Sample Summary</h2>

<!--Summary of samples in final dataset-->
<div class='content'>
	<p class="caption"><span class="heading">Table&nbsp;1.</span> Sample summary table.</p>
	{{ item.sampleSummary['Acquired'].to_html() }}
	<p>*Details of any missing/excluded study samples given at the end of the report</p>
	<p></p>
</div>

<!--Feature Summary______________________________________________________________________________________________________________-->
<h2>Feature Summary</h2>

<div class='content'>
	<p>Samples acquired in {{ item['batchesCollect'] }} between {{ item['start'] }} and {{ item['end'] }}</p>
<<<<<<< HEAD
	<p>{{ item['batchesCorrect'] }})</p>
=======
	<p>{{ item['batchesCorrect'] }}</p>
>>>>>>> 5c2f3a5e
	
	<p class="caption"><span class="heading">Table&nbsp;2.</span> Features selected based on the following criteria:</p>
	{{ item['FeatureSelectionTable'].to_html() }}
	<p></p>
</div>

<!--Figure 1: Sample Acquisition Structure-->
<<<<<<< HEAD
<div class='figure'>
	<p class="caption"><span class="heading">Figure&nbsp;1.</span> Sample Acquisition Structure.</p>
	<img src="{{ item['finalTICbatches'] }}" alt="Sample Acquisition Structure.">
</div>

=======
<p class="caption"><span class="heading">Figure&nbsp;1.</span> Sample Acquisition Structure.</p>
{% if 'finalTICbatches' in item %}
	<div class='figure'>
		<img src="{{ item['finalTICbatches'] }}" alt="Sample Acquisition Structure.">
	</div>
{% else %}
	<p>Acquired Time/Run Order data not available to plot.</p>
{% endif %}
>>>>>>> 5c2f3a5e

<!--Figure 2: TIC for all samples and features passing selection-->
<p class="caption"><span class="heading">Figure&nbsp;2.</span> TIC for all samples and all features in final dataset.</p>
{% if 'finalTIC' in item %}
	<div class='figure'>
		<img src="{{ item['finalTIC'] }}" alt="TIC for all samples and all features passing selection.">
	</div>
{% else %}
	<p>Acquired Time/Run Order data not available to plot.</p>
{% endif %}

<!--Figure 3: Histogram of RSD in study pool samples -->
<div class='figure'>
	<p class="caption"><span class="heading">Figure&nbsp;3.</span> Residual Standard Deviation (RSD) histogram for study reference samples and all features in final dataset, segmented by abundance percentiles.</p>
	<img src="{{ item['finalRsdHist'] }}" alt="Residual Standard Deviation (RSD) histogram for study reference samples and all features in final dataset, segmented by abundance percentiles.">
</div>	

<!--Figure 4: RSD for all samples and features passing selection-->
<div class='figure'>
	<p class="caption"><span class="heading">Figure&nbsp;4.</span> Residual Standard Deviation (RSD) distribution for all samples and all features in final dataset (by sample type).</p>
	<img src="{{ item.finalRSDdistributionFigure }}" alt="Residual Standard Deviation (RSD) distribution for all samples and all features in final dataset (by sample type).">
</div>

<!--Figure 5: Histogram of feature intensity-->
<<<<<<< HEAD
<div class='figure'>
	<p class="caption"><span class="heading">Figure&nbsp;5.</span> Feature Intensity Histogram for all samples and all features in final dataset (by sample type).</p>
	<img src="{{ item['finalFeatureIntensityHist'] }}" alt="Feature Intensity Histogram for all samples and all features in final dataset (by sample type).">
</div>

<!--Figure 6: Ion map of all features (coloured by log median intensity)-->
<div class='figure'>
=======
<div class='figure'>
	<p class="caption"><span class="heading">Figure&nbsp;5.</span> Feature Intensity Histogram for all samples and all features in final dataset (by sample type).</p>
	<img src="{{ item['finalFeatureIntensityHist'] }}" alt="Feature Intensity Histogram for all samples and all features in final dataset (by sample type).">
</div>

<!--Figure 6: Ion map of all features (coloured by log median intensity)-->
<div class='figure'>
>>>>>>> 5c2f3a5e
	<p class="caption"><span class="heading">Figure&nbsp;6.</span> Ion map of all features (coloured by log median intensity).</p>
	<img src="{{ item.finalIonMap}}" alt="Ion map of all features (coloured by log median intensity).">
</div>

<!--Multivariate -->
{% if pcaPlots %}
	{{ pca.basicPCAReport(pcaPlots) }}
{% endif %}

<!--Details of any missing/excluded samples-->
{% if 'StudySamples Exclusion Details' in item.sampleSummary %}
	<h2>Missing/Excluded Study Samples</h2>
	<p class="caption"><span class="heading">Table&nbsp;3.</span> Details of missing/excluded study samples.</p>
	{{ item.sampleSummary['StudySamples Exclusion Details'].to_html() }}
{% endif %}

{% endblock %}<|MERGE_RESOLUTION|>--- conflicted
+++ resolved
@@ -32,11 +32,7 @@
 
 <div class='content'>
 	<p>Samples acquired in {{ item['batchesCollect'] }} between {{ item['start'] }} and {{ item['end'] }}</p>
-<<<<<<< HEAD
-	<p>{{ item['batchesCorrect'] }})</p>
-=======
 	<p>{{ item['batchesCorrect'] }}</p>
->>>>>>> 5c2f3a5e
 	
 	<p class="caption"><span class="heading">Table&nbsp;2.</span> Features selected based on the following criteria:</p>
 	{{ item['FeatureSelectionTable'].to_html() }}
@@ -44,13 +40,6 @@
 </div>
 
 <!--Figure 1: Sample Acquisition Structure-->
-<<<<<<< HEAD
-<div class='figure'>
-	<p class="caption"><span class="heading">Figure&nbsp;1.</span> Sample Acquisition Structure.</p>
-	<img src="{{ item['finalTICbatches'] }}" alt="Sample Acquisition Structure.">
-</div>
-
-=======
 <p class="caption"><span class="heading">Figure&nbsp;1.</span> Sample Acquisition Structure.</p>
 {% if 'finalTICbatches' in item %}
 	<div class='figure'>
@@ -59,7 +48,6 @@
 {% else %}
 	<p>Acquired Time/Run Order data not available to plot.</p>
 {% endif %}
->>>>>>> 5c2f3a5e
 
 <!--Figure 2: TIC for all samples and features passing selection-->
 <p class="caption"><span class="heading">Figure&nbsp;2.</span> TIC for all samples and all features in final dataset.</p>
@@ -84,7 +72,6 @@
 </div>
 
 <!--Figure 5: Histogram of feature intensity-->
-<<<<<<< HEAD
 <div class='figure'>
 	<p class="caption"><span class="heading">Figure&nbsp;5.</span> Feature Intensity Histogram for all samples and all features in final dataset (by sample type).</p>
 	<img src="{{ item['finalFeatureIntensityHist'] }}" alt="Feature Intensity Histogram for all samples and all features in final dataset (by sample type).">
@@ -92,15 +79,6 @@
 
 <!--Figure 6: Ion map of all features (coloured by log median intensity)-->
 <div class='figure'>
-=======
-<div class='figure'>
-	<p class="caption"><span class="heading">Figure&nbsp;5.</span> Feature Intensity Histogram for all samples and all features in final dataset (by sample type).</p>
-	<img src="{{ item['finalFeatureIntensityHist'] }}" alt="Feature Intensity Histogram for all samples and all features in final dataset (by sample type).">
-</div>
-
-<!--Figure 6: Ion map of all features (coloured by log median intensity)-->
-<div class='figure'>
->>>>>>> 5c2f3a5e
 	<p class="caption"><span class="heading">Figure&nbsp;6.</span> Ion map of all features (coloured by log median intensity).</p>
 	<img src="{{ item.finalIonMap}}" alt="Ion map of all features (coloured by log median intensity).">
 </div>
