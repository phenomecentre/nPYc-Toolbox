--- conflicted
+++ resolved
@@ -1,11 +1,8 @@
 """
 The `nPYc-Toolbox <https://github.com/phenomecentre/nPYc-Toolbox>`_ defines objects for representing, and implements functions to manipulate and display, metabolic profiling datasets.
 """
-<<<<<<< HEAD
-=======
 __version__ = '1.2.3'
 
->>>>>>> e31c482f
 from . import enumerations
 from .objects import Dataset, MSDataset, NMRDataset, TargetedDataset
 from . import utilities
@@ -14,13 +11,4 @@
 from . import batchAndROCorrection
 from . import multivariate
 
-import os
-
-path = os.path.realpath(__file__)
-path = os.path.dirname(path)
-path = os.path.join(path, 'VERSION')
-
-with open(path, 'r') as file:
-	__version__ = file.readline().strip()
-
 __all__ = ['Dataset', 'MSDataset', 'plotting', 'reports', 'extractParams', 'NMRDataset', 'multivariate', 'TargetedDataset']