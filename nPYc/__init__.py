--- conflicted
+++ resolved
@@ -1,11 +1,9 @@
 """
 The `nPYc-Toolbox <https://github.com/phenomecentre/nPYc-Toolbox>`_ defines objects for representing, and implements functions to manipulate and display, metabolic profiling datasets.
 """
-<<<<<<< HEAD
+
 __version__ = '1.2.7'
-=======
-__version__ = '1.2.6'
->>>>>>> 614339d7
+
 
 from . import enumerations
 from .objects import Dataset, MSDataset, NMRDataset, TargetedDataset
