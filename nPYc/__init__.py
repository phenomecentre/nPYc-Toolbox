--- conflicted
+++ resolved
@@ -1,11 +1,7 @@
 """
 The `nPYc-Toolbox <https://github.com/phenomecentre/nPYc-Toolbox>`_ defines objects for representing, and implements functions to manipulate and display, metabolic profiling datasets.
 """
-<<<<<<< HEAD
-__version__ = '1.0.2a'
-=======
-__version__ = '1.0.2'
->>>>>>> 98f82690
+__version__ = '1.0.3a'
 
 from . import enumerations
 from .objects import Dataset, MSDataset, NMRDataset, TargetedDataset
