language: python
python:
  - "3.6"
  - "3.6-dev"  # 3.6 development branch
  - "3.7-dev"  # 3.7 development branch

matrix:
  allow_failures:
    - python: "3.7-dev"

branches:
  only:
  - master
  - develop
  - /^v\d+\.\d+(\.\d+)?(-\S*)?$/ # Build releases tagged in the form `v1.2.3`

# command to install dependencies
install:
  - pip install git+git://github.com/PhenomeCentre/pyChemometrics
<<<<<<< HEAD
  - pip install git+git://github.com/phenomecentre/isaExplorer.git
=======
  - pip install git+git://github.com/phenomecentre/isaExplorer
>>>>>>> 0cf52387
  - pip install -r requirements.txt
  - git clone https://github.com/phenomecentre/npc-standard-project.git --single-branch --depth 1 --branch $TRAVIS_BRANCH ../npc-standard-project
  - pip install xlrd
  - pip install coverage
  - pip install codecov

# command to run tests
before_script:
  - cd Tests

script:
  - coverage run -m unittest discover

after_success:
  - coverage combine
  - codecov
  - cd ../

deploy:
  provider: pypi
  user: "phenomecentre"
  password:
    secure: v35TWP0D5dJGfsSFldlMcLipiZHmaFSq+GY+vQJ995gnCQvarCeItfzhZKw1GatkQHTyJWovFZXYczYzI4qGDnfM+D+pUOPVkZYFk78HlsEUJkbdZ2SB9FM0glit8/EPAZf18srYlFDIM+Vph7dU9/NgSFi4WWuWG+123DbOzJkwuMFXPfHpU4Wu7BCYvzj+7nvs+aY1iH4b1apGMjs56fz5mPOa6CBx0NNl875FB5Mc1Ax/pM+xCdbpSL0gtV/VpB3D/ePUBYqDMXt3Nve21uSKMnXNa0b12SZWHXTLU7r5KIRgZ1//K2Uxr6SF3KbYvg/D/N4+mHs2QNb1oVEbu028RaLQupRfoSTtW9d+9818EHrcHjpnll/WeLNmkPnp37tpzWNe4wAlF6LOlvFcSQaxhppLoupcRIKR8hbC9Hn+CJUA0WXEEt+owa71S0KWIJhb68Lz2Ku7uVhT3sEbYDjoBH5khA/WdDb9pqEP6IbSvMZ3NnX3U4ods+TAF673ISMJ/WFuBM35rKyQX1K9jkkK7LKWmWz6f2W5R0t7PW3vU4WP4Fj6QQKPHpbG2K0LCjndoZr1kRS6ilorPNP2SNlDoqWD8mcWn1wWzmNvRXSeWu49lz2WOz5CB4nr843BW4KpoZ+Q0//jldfseUm19P5K6sApkJUfGACrmRL1SBI=
  distributions: "sdist bdist_wheel"
  on:
    branch: master
    tags: true
    python: 3.6<|MERGE_RESOLUTION|>--- conflicted
+++ resolved
@@ -17,11 +17,7 @@
 # command to install dependencies
 install:
   - pip install git+git://github.com/PhenomeCentre/pyChemometrics
-<<<<<<< HEAD
-  - pip install git+git://github.com/phenomecentre/isaExplorer.git
-=======
   - pip install git+git://github.com/phenomecentre/isaExplorer
->>>>>>> 0cf52387
   - pip install -r requirements.txt
   - git clone https://github.com/phenomecentre/npc-standard-project.git --single-branch --depth 1 --branch $TRAVIS_BRANCH ../npc-standard-project
   - pip install xlrd
