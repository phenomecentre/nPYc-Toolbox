--- conflicted
+++ resolved
@@ -6,21 +6,13 @@
    builtinSOPs
    targetedSOPs
 
-<<<<<<< HEAD
-Behaviour of many aspects of the toobox can be modified in a repeatable manner to create new workflows by creating configuration files.
-=======
 Behaviour of many aspects of the toolbox can be modified in a repeatable manner to create new workflows by creating configuration files.
->>>>>>> 5c2f3a5e
 
 Default parameters for :py:class:`~nPYc.objects.Dataset` objects can be configured as they are initialised by supplying a SOP file containing the desired parameters.
 
 SOP parameters include aesthetic factors such as figure sizes and formats as well as quality control and analytical parameters.
 
-<<<<<<< HEAD
-By default SOPS are read from the :file:`nPYc/StudyDesigns/SOP/` directory, but this can be overridden by the directory specified in *sopPath=*, that will be searched before the builtin SOP directory.
-=======
 By default SOPS are read from the :file:`nPYc/StudyDesigns/SOP/` directory, but this can be overridden by the directory specified in *sopPath=*, that will be searched before the built in SOP directory.
->>>>>>> 5c2f3a5e
 
 SOP files are simple `JSON <http://www.json.org>`_ format files, whose contents are used to populate the :py:attr:`~nPYc.objects.Dataset.Attributes` dictionary. See the default files in :file:`nPYc/StudyDesigns/SOP/` for examples.
 
