--- conflicted
+++ resolved
@@ -1,24 +1,7 @@
 from setuptools import setup, find_packages
-import os
-
-basepath = os.path.realpath(__file__)
-basepath = os.path.dirname(basepath)
-path = os.path.join(basepath, 'nPYc', 'VERSION')
-
-with open(path, 'r') as file:
-	VERSION = file.readline().strip()
-
-path = os.path.join(basepath, 'README.md')
-
-with open(path, 'r') as file:
-	README = file.read()
 
 setup(name='nPYc',
-<<<<<<< HEAD
-	version=VERSION,
-=======
 	version='1.2.3',
->>>>>>> e31c482f
 	description='National Phenome Centre toolbox',
 	url='https://github.com/phenomecentre/npyc-toolbox',
 	author='National Phenome Centre',
@@ -52,9 +35,47 @@
 		"Operating System :: OS Independent",
 		"Topic :: Scientific/Engineering :: Bio-Informatics",
 	],
-	long_description_content_type='text/markdown',
-	long_description = README,
-	documentation='http://npyc-toolbox.readthedocs.io/en/latest/?badge=stable',
-	include_package_data=True,
-	zip_safe=False
+	long_description = """\
+		Toolbox for preprocessing of metabolic profiling datasets
+		---------------------------------------------------------
+
+		.. image:: https://travis-ci.org/phenomecentre/nPYc-Toolbox.svg?branch=master
+		   :target: https://travis-ci.org/phenomecentre/nPYc-Toolbox
+		   :alt: Travis CI build status
+
+		.. image:: https://readthedocs.org/projects/npyc-toolbox/badge/?version=latest
+		   :target: http://npyc-toolbox.readthedocs.io/en/latest/?badge=latest
+		   :alt: Documentation Status
+
+		.. image:: https://codecov.io/gh/phenomecentre/nPYc-Toolbox/branch/master/graph/badge.svg
+		   :target: https://codecov.io/gh/phenomecentre/nPYc-Toolbox
+		   :alt: Test coverage
+
+		|
+
+		The nPYc toolbox offers functions for the import, preprocessing, and QC of metabolic profiling datasets.
+
+		Documentation can be found on `Read the Docs <http://npyc-toolbox.readthedocs.io/en/latest/?badge=latest>`_.
+
+		Imports
+		 - Peak-picked LC-MS data (XCMS, Progenesis QI, *&* Metaboscape)
+		 - Raw NMR spectra (Bruker format)
+		 - Targeted datasets (TargetLynx, Bruker BI-LISA, *&* BI-Quant-Ur)
+
+		Provides
+		 - Batch *&* drift correction for LC-MS datasets
+		 - Feature filtering by RSD *&* linearity of response
+		 - Calculation of spectral line-width in NMR
+		 - PCA of datasets
+		 - Visualisation of datasets
+
+		Exports
+		 - Basic tabular csv
+		 - `ISA-TAB <http://isa-tools.org>`_
+
+		The nPYc toolbox is `developed <https://github.com/phenomecentre/npyc-toolbox>`_ by the informatics team at `The National Phenome Centre <http://phenomecentre.org/>`_ at `Imperial College London <http://imperial.ac.uk/>`_.
+		""",
+		documentation='http://npyc-toolbox.readthedocs.io/en/latest/?badge=stable',
+		include_package_data=True,
+		zip_safe=False
 	)